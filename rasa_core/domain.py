from __future__ import absolute_import
from __future__ import division
from __future__ import print_function
from __future__ import unicode_literals

import collections
import json
import logging
import numpy as np
import os
import pkg_resources
from pykwalify.errors import SchemaError
from rasa_core import utils
from rasa_core.actions import Action, action
from rasa_core.constants import REQUESTED_SLOT
from rasa_core.slots import Slot, UnfeaturizedSlot
from rasa_core.trackers import DialogueStateTracker, SlotSet
from rasa_core.utils import read_file, read_yaml_string, EndpointConfig
<<<<<<< HEAD
from six import string_types
from typing import Dict, Any, Tuple
=======
from typing import Dict, Any
>>>>>>> c8c106a5
from typing import List
from typing import Optional
from typing import Text

logger = logging.getLogger(__name__)

PREV_PREFIX = 'prev_'
ACTIVE_FORM_PREFIX = 'active_form_'


class InvalidDomain(Exception):
    """Exception that can be raised when domain is not valid."""
    pass


def check_domain_sanity(domain):
    """Make sure the domain is properly configured.

    Checks the settings and checks if there are duplicate actions,
    intents, slots and entities."""

    def get_duplicates(my_items):
        """Returns a list of duplicate items in my_items."""
        return [item
                for item, count in collections.Counter(my_items).items()
                if count > 1]

    def get_exception_message(duplicates):
        # type: (List[Tuple[List[Text], Text]]) -> Text
        """Return a message given a list of error locations."""

        msg = ""
        for d, name in duplicates:
            if d:
                if msg:
                    msg += "\n"
                msg += ("Duplicate {0} in domain. "
                        "These {0} occur more than once in "
                        "the domain: {1}".format(name, ", ".join(d)))
        return msg

    duplicate_actions = get_duplicates(domain.action_names[:])
    duplicate_intents = get_duplicates(domain.intents[:])
    duplicate_slots = get_duplicates([s.name for s in domain.slots])
    duplicate_entities = get_duplicates(domain.entities[:])

    if duplicate_actions or \
            duplicate_intents or \
            duplicate_slots or \
            duplicate_entities:
        raise InvalidDomain(get_exception_message([
                (duplicate_actions, "actions"),
                (duplicate_intents, "intents"),
                (duplicate_slots, "slots"),
                (duplicate_entities, "entities")]))


class Domain(object):
    """The domain specifies the universe in which the bot's policy acts.

    A Domain subclass provides the actions the bot can take, the intents
    and entities it can recognise"""

    @classmethod
    def load(cls, filename):
        if not os.path.isfile(filename):
            raise Exception(
                    "Failed to load domain specification from '{}'. "
                    "File not found!".format(os.path.abspath(filename)))
        return cls.from_yaml(read_file(filename))

    @classmethod
    def from_yaml(cls, yaml):
        cls.validate_domain_yaml(yaml)
        data = read_yaml_string(yaml)
        return cls.from_dict(data)

    @classmethod
    def from_dict(cls, data):
        utter_templates = cls.collect_templates(data.get("templates", {}))
        slots = cls.collect_slots(data.get("slots", {}))
        additional_arguments = data.get("config", {})
        intent_properties = cls.collect_intent_properties(data.get("intents",
                                                                   {}))
        return cls(
                intent_properties,
                data.get("entities", []),
                slots,
                utter_templates,
                data.get("actions", []),
                data.get("forms", []),
                **additional_arguments
        )

    def merge(self, domain, override=False):
        # type: (Domain, bool) -> Domain
        """Merge this domain with another one, combining their attributes.

        List attributes like ``intents`` and ``actions`` will be deduped
        and merged. Single attributes will be taken from ``self`` unless
        override is `True`, in which case they are taken from ``domain``."""

        domain_dict = domain.as_dict()
        combined = self.as_dict()

        def merge_dicts(d1, d2, override_existing_values=False):
            if override_existing_values:
                a, b = d1.copy(), d2.copy()
            else:
                a, b = d2.copy(), d1.copy()
            a.update(b)
            return a

        def merge_lists(l1, l2):
            return list(set(l1 + l2))

        if override:
            for key, val in domain_dict['config'].items():
                combined['config'][key] = val

        # intents is list of dicts
        intents_1 = {list(i.keys())[0]: i for i in combined["intents"]}
        intents_2 = {list(i.keys())[0]: i for i in domain_dict["intents"]}
        merged_intents = merge_dicts(intents_1, intents_2, override)
        combined['intents'] = list(merged_intents.values())

        for key in ['entities', 'actions']:
            combined[key] = merge_lists(combined[key],
                                        domain_dict[key])

        for key in ['templates', 'slots']:
            combined[key] = merge_dicts(combined[key],
                                        domain_dict[key],
                                        override)

        return self.__class__.from_dict(combined)

    @classmethod
    def validate_domain_yaml(cls, yaml):
        """Validate domain yaml."""
        from pykwalify.core import Core

        log = logging.getLogger('pykwalify')
        log.setLevel(logging.WARN)

        schema_file = pkg_resources.resource_filename(__name__,
                                                      "schemas/domain.yml")
        source_data = utils.read_yaml_string(yaml)
        c = Core(source_data=source_data,
                 schema_files=[schema_file])
        try:
            c.validate(raise_exception=True)
        except SchemaError:
            raise InvalidDomain("Failed to validate your domain yaml. "
                                "Make sure the file is correct, to do so"
                                "take a look at the errors logged during "
                                "validation previous to this exception. ")

    @staticmethod
    def collect_slots(slot_dict):
        # it is super important to sort the slots here!!!
        # otherwise state ordering is not consistent
        slots = []
        for slot_name in sorted(slot_dict):
            slot_class = Slot.resolve_by_type(slot_dict[slot_name].get("type"))
            if "type" in slot_dict[slot_name]:
                del slot_dict[slot_name]["type"]
            slot = slot_class(slot_name, **slot_dict[slot_name])
            slots.append(slot)
        return slots

    @staticmethod
    def collect_intent_properties(intent_list):
        intent_properties = {}
        for intent in intent_list:
            if isinstance(intent, dict):
                intent_properties.update(intent)
            else:
                intent_properties.update({intent: {'use_entities': True}})
        return intent_properties

    @staticmethod
    def collect_templates(yml_templates):
        # type: (Dict[Text, List[Any]]) -> Dict[Text, List[Dict[Text, Any]]]
        """Go through the templates and make sure they are all in dict format
        """
        templates = {}
        for template_key, template_variations in yml_templates.items():
            validated_variations = []
            for t in template_variations:
                # templates can either directly be strings or a dict with
                # options we will always create a dict out of them
                if isinstance(t, str):
                    validated_variations.append({"text": t})
                elif "text" not in t:
                    raise InvalidDomain("Utter template '{}' needs to contain"
                                        "'- text: ' attribute to be a proper"
                                        "template".format(template_key))
                else:
                    validated_variations.append(t)
            templates[template_key] = validated_variations
        return templates

    def __init__(self,
                 intent_properties,  # type: Dict[Text, Any]
                 entities,  # type: List[Text]
                 slots,  # type: List[Slot]
                 templates,  # type: Dict[Text, Any]
                 action_names,  # type: List[Text]
                 form_names,  # type: List[Text]
                 store_entities_as_slots=True,  # type: bool
                 restart_intent="restart"  # type: Text
                 ):
        # type: (...) -> None

        self.intent_properties = intent_properties
        self.entities = entities
        self.form_names = form_names
        self.slots = slots
        self.templates = templates

        # only includes custom actions and utterance actions
        self.user_actions = action_names
        # includes all actions (custom, utterance, default actions and forms)
        self.action_names = action.combine_user_with_default_actions(
                action_names) + form_names
        self.store_entities_as_slots = store_entities_as_slots
        self.restart_intent = restart_intent

        action.ensure_action_name_uniqueness(self.action_names)

    @utils.lazyproperty
    def user_actions_and_forms(self):
        """Returns combination of user actions and forms"""

        return self.user_actions + self.form_names

    @utils.lazyproperty
    def num_actions(self):
        """Returns the number of available actions."""

        # noinspection PyTypeChecker
        return len(self.action_names)

    @utils.lazyproperty
    def num_states(self):
        """Number of used input states for the action prediction."""

        return len(self.input_states)

    def add_requested_slot(self):
        if self.form_names and REQUESTED_SLOT not in [s.name for
                                                      s in self.slots]:
            self.slots.append(UnfeaturizedSlot(REQUESTED_SLOT))

    def action_for_name(self, action_name, action_endpoint):
        # type: (Text, Optional[EndpointConfig]) -> Optional[Action]
        """Looks up which action corresponds to this action name."""

        if action_name not in self.action_names:
            self._raise_action_not_found_exception(action_name)

        return action.action_from_name(action_name,
                                       action_endpoint,
                                       self.user_actions_and_forms)

    def action_for_index(self, index, action_endpoint):
        # type: (int, Optional[EndpointConfig]) -> Optional[Action]
        """Integer index corresponding to an actions index in the action list.

        This method resolves the index to the actions name."""

        if self.num_actions <= index or index < 0:
            raise IndexError(
                    "Can not access action at index {}. "
                    "Domain has {} actions.".format(index, self.num_actions))
        return self.action_for_name(self.action_names[index],
                                    action_endpoint)

    def actions(self, action_endpoint):
        return [self.action_for_name(name, action_endpoint)
                for name in self.action_names]

    def index_for_action(self, action_name):
        # type: (Text) -> Optional[int]
        """Looks up which action index corresponds to this action name"""

        try:
            return self.action_names.index(action_name)
        except ValueError:
            self._raise_action_not_found_exception(action_name)

    def _raise_action_not_found_exception(self, action_name):
        action_names = "\n".join(["\t - {}".format(a)
                                  for a in self.action_names])
        raise NameError(
                "Can not access action '{}', "
                "as that name is not a registered action for this domain. "
                "Available actions are: \n{}"
                "".format(action_name, action_names))

    def random_template_for(self, utter_action):
        if utter_action in self.templates:
            return np.random.choice(self.templates[utter_action])
        else:
            return None

    # noinspection PyTypeChecker
    @utils.lazyproperty
    def slot_states(self):
        # type: () -> List[Text]
        """Returns all available slot state strings."""

        return ["slot_{}_{}".format(s.name, i)
                for s in self.slots
                for i in range(0, s.feature_dimensionality())]

    # noinspection PyTypeChecker
    @utils.lazyproperty
    def prev_action_states(self):
        # type: () -> List[Text]
        """Returns all available previous action state strings."""

        return [PREV_PREFIX + a for a in self.action_names]

    # noinspection PyTypeChecker
    @utils.lazyproperty
    def intent_states(self):
        # type: () -> List[Text]
        """Returns all available previous action state strings."""

        return ["intent_{0}".format(i)
                for i in self.intents]

    # noinspection PyTypeChecker
    @utils.lazyproperty
    def entity_states(self):
        # type: () -> List[Text]
        """Returns all available previous action state strings."""

        return ["entity_{0}".format(e)
                for e in self.entities]

    # noinspection PyTypeChecker
    @utils.lazyproperty
    def form_states(self):
        # type: () -> List[Text]
        return ["active_form_{0}".format(f) for f in self.form_names]

    def index_of_state(self, state_name):
        # type: (Text) -> Optional[int]
        """Provides the index of a state."""

        return self.input_state_map.get(state_name)

    @utils.lazyproperty
    def input_state_map(self):
        # type: () -> Dict[Text, int]
        """Provides a mapping from state names to indices."""
        return {f: i for i, f in enumerate(self.input_states)}

    @utils.lazyproperty
    def input_states(self):
        # type: () -> List[Text]
        """Returns all available states."""

        return \
            self.intent_states + \
            self.entity_states + \
            self.slot_states + \
            self.prev_action_states + \
            self.form_states

    def get_parsing_states(self, tracker):
        # type: (DialogueStateTracker) -> Dict[Text, float]

        state_dict = {}

        # Set all found entities with the state value 1.0, unless they should
        # be ignored for the current intent
        for entity in tracker.latest_message.entities:
            intent_name = tracker.latest_message.intent.get("name")
            intent_config = self.intent_config(intent_name)
            should_use_entity = intent_config.get('use_entities', True)
            if should_use_entity:
                key = "entity_{0}".format(entity["entity"])
                state_dict[key] = 1.0

        # Set all set slots with the featurization of the stored value
        for key, slot in tracker.slots.items():
            if slot is not None:
                for i, slot_value in enumerate(slot.as_feature()):
                    if slot_value != 0:
                        slot_id = "slot_{}_{}".format(key, i)
                        state_dict[slot_id] = slot_value

        latest_message = tracker.latest_message

        if "intent_ranking" in latest_message.parse_data:
            for intent in latest_message.parse_data["intent_ranking"]:
                if intent.get("name"):
                    intent_id = "intent_{}".format(intent["name"])
                    state_dict[intent_id] = intent["confidence"]

        elif latest_message.intent.get("name"):
            intent_id = "intent_{}".format(latest_message.intent["name"])
            state_dict[intent_id] = latest_message.intent.get("confidence",
                                                              1.0)

        return state_dict

    def get_prev_action_states(self, tracker):
        # type: (DialogueStateTracker) -> Dict[Text, float]
        """Turns the previous taken action into a state name."""

        latest_action = tracker.latest_action_name
        if latest_action:
            prev_action_name = PREV_PREFIX + latest_action
            if prev_action_name in self.input_state_map:
                return {prev_action_name: 1.0}
            else:
                logger.warning(
                        "Failed to use action '{}' in history. "
                        "Please make sure all actions are listed in the "
                        "domains action list. If you recently removed an "
                        "action, don't worry about this warning. It "
                        "should stop appearing after a while. "
                        "".format(latest_action))
                return {}
        else:
            return {}

    @staticmethod
    def get_active_form(tracker):
        # type: (DialogueStateTracker) -> Dict[Text, float]
        """Turns tracker's active form into a state name."""
        form = tracker.active_form.get('name')
        if form is not None:
            return {ACTIVE_FORM_PREFIX + form: 1.0}
        else:
            return {}

    def get_active_states(self, tracker):
        # type: (DialogueStateTracker) -> Dict[Text, float]
        """Return a bag of active states from the tracker state"""
        state_dict = self.get_parsing_states(tracker)
        state_dict.update(self.get_prev_action_states(tracker))
        state_dict.update(self.get_active_form(tracker))
        return state_dict

    def states_for_tracker_history(self, tracker):
        # type: (DialogueStateTracker) -> List[Dict[Text, float]]
        """Array of states for each state of the trackers history."""
        return [self.get_active_states(tr) for tr in
                tracker.generate_all_prior_trackers()]

    def slots_for_entities(self, entities):
        if self.store_entities_as_slots:
            slot_events = []
            for s in self.slots:
                if s.auto_fill:
                    matching_entities = [e['value']
                                         for e in entities
                                         if e['entity'] == s.name]
                    if matching_entities:
                        if s.type_name == 'list':
                            slot_events.append(SlotSet(s.name,
                                                       matching_entities))
                        else:
                            slot_events.append(SlotSet(s.name,
                                                       matching_entities[-1]))
            return slot_events
        else:
            return []

    def persist_specification(self, model_path):
        # type: (Text) -> None
        """Persists the domain specification to storage."""

        domain_spec_path = os.path.join(model_path, 'domain.json')
        utils.create_dir_for_file(domain_spec_path)

        metadata = {
            "states": self.input_states
        }
        utils.dump_obj_as_json_to_file(domain_spec_path, metadata)

    @classmethod
    def load_specification(cls, path):
        # type: (Text) -> Dict[Text, Any]
        """Load a domains specification from a dumped model directory."""

        metadata_path = os.path.join(path, 'domain.json')
        specification = json.loads(utils.read_file(metadata_path))
        return specification

    def compare_with_specification(self, path):
        # type: (Text) -> bool
        """Compares the domain spec of the current and the loaded domain.

        Throws exception if the loaded domain specification is different
        to the current domain are different."""

        loaded_domain_spec = self.load_specification(path)
        states = loaded_domain_spec["states"]
        if states != self.input_states:
            missing = ",".join(set(states) - set(self.input_states))
            additional = ",".join(set(self.input_states) - set(states))
            raise InvalidDomain(
                    "Domain specification has changed. "
                    "You MUST retrain the policy. " +
                    "Detected mismatch in domain specification. " +
                    "The following states have been \n"
                    "\t - removed: {} \n"
                    "\t - added:   {} ".format(missing, additional))
        else:
            return True

    def _slot_definitions(self):
        return {slot.name: slot.persistence_info() for slot in self.slots}

    def as_dict(self):
        # type: () -> Dict[Text, Any]

        additional_config = {
            "store_entities_as_slots": self.store_entities_as_slots}

        return {
            "config": additional_config,
            "intents": [{k: v} for k, v in self.intent_properties.items()],
            "entities": self.entities,
            "slots": self._slot_definitions(),
            "templates": self.templates,
            "actions": self.user_actions,  # class names of the actions
            "forms": self.form_names
        }

    def persist(self, filename):
        # type: (Text) -> None
        """Write domain to a file."""

        domain_data = self.as_dict()
        utils.dump_obj_as_yaml_to_file(filename, domain_data)

    def persist_clean(self, filename):
        # type: (Text) -> None
        """Write domain to a file.

         Strips redundant keys with default values."""

        data = self.as_dict()

        for idx, intent_info in enumerate(data["intents"]):
            for name, intent in intent_info.items():
                if intent.get("use_entities"):
                    data["intents"][idx] = name

        for name, slot in data["slots"].items():
            if slot["initial_value"] is None:
                del slot["initial_value"]

        utils.dump_obj_as_yaml_to_file(filename, data)

    def as_yaml(self):
        domain_data = self.as_dict()
        return utils.dump_obj_as_yaml_to_string(domain_data)

    def intent_config(self, intent_name):
        # type: (Text) -> Dict[Text, Any]
        """Return the configuration for an intent."""
        return self.intent_properties.get(intent_name, {})

    @utils.lazyproperty
    def intents(self):
        return sorted(self.intent_properties.keys())


class TemplateDomain(Domain):
    pass<|MERGE_RESOLUTION|>--- conflicted
+++ resolved
@@ -16,12 +16,7 @@
 from rasa_core.slots import Slot, UnfeaturizedSlot
 from rasa_core.trackers import DialogueStateTracker, SlotSet
 from rasa_core.utils import read_file, read_yaml_string, EndpointConfig
-<<<<<<< HEAD
-from six import string_types
 from typing import Dict, Any, Tuple
-=======
-from typing import Dict, Any
->>>>>>> c8c106a5
 from typing import List
 from typing import Optional
 from typing import Text
