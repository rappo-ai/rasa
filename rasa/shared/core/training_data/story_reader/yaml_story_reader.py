import functools
import logging
import os
from pathlib import Path
from typing import Dict, Text, List, Any, Optional, Union, Tuple

import rasa.shared.data
from rasa.shared.core.slots import TextSlot, ListSlot
from rasa.shared.exceptions import YamlException, FileNotFoundException
import rasa.shared.utils.io
from rasa.shared.core.constants import LOOP_NAME
from rasa.shared.nlu.constants import (
    ENTITIES,
    INTENT_NAME_KEY,
    PREDICTED_CONFIDENCE_KEY,
    FULL_RETRIEVAL_INTENT_NAME_KEY,
    ACTION_TEXT,
)
from rasa.shared.nlu.training_data import entities_parser
import rasa.shared.utils.validation

from rasa.shared.constants import (
    INTENT_MESSAGE_PREFIX,
    DOCS_URL_STORIES,
    TEST_STORIES_FILE_PREFIX,
    DOCS_URL_RULES,
    DOCS_URL_SLOTS,
)

from rasa.shared.core.constants import RULE_SNIPPET_ACTION_NAME
from rasa.shared.core.events import UserUttered, SlotSet, ActiveLoop
from rasa.shared.core.training_data.story_reader.story_reader import StoryReader
from rasa.shared.core.training_data.structures import StoryStep
from rasa.shared.nlu.training_data.message import Message

logger = logging.getLogger(__name__)

KEY_STORIES = "stories"
KEY_STORY_NAME = "story"
KEY_RULES = "rules"
KEY_RULE_NAME = "rule"
KEY_STEPS = "steps"
KEY_ENTITIES = "entities"
KEY_USER_INTENT = "intent"
KEY_USER_MESSAGE = "user"
KEY_SLOT_NAME = "slot_was_set"
KEY_SLOT_VALUE = "value"
KEY_ACTIVE_LOOP = "active_loop"
KEY_ACTION = "action"
KEY_BOT_END_TO_END_MESSAGE = "bot"
KEY_CHECKPOINT = "checkpoint"
KEY_CHECKPOINT_SLOTS = "slot_was_set"
KEY_METADATA = "metadata"
KEY_OR = "or"
KEY_RULE_CONDITION = "condition"
KEY_WAIT_FOR_USER_INPUT_AFTER_RULE = "wait_for_user_input"
KEY_RULE_FOR_CONVERSATION_START = "conversation_start"


CORE_SCHEMA_FILE = "shared/utils/schemas/stories.yml"
DEFAULT_VALUE_TEXT_SLOTS = "filled"
DEFAULT_VALUE_LIST_SLOTS = [DEFAULT_VALUE_TEXT_SLOTS]


class YAMLStoryReader(StoryReader):
    """Class that reads Core training data and rule data in YAML format."""

    @classmethod
    def from_reader(cls, reader: "YAMLStoryReader") -> "YAMLStoryReader":
        """Create a reader from another reader.

        Args:
            reader: Another reader.

        Returns:
            A new reader instance.
        """
        return cls(
            reader.domain,
            reader.template_variables,
            reader.use_e2e,
            reader.source_name,
            reader._is_used_for_training,
        )

    def read_from_file(self, filename: Union[Text, Path]) -> List[StoryStep]:
        """Read stories or rules from file.

        Args:
            filename: Path to the story/rule file.

        Returns:
            `StoryStep`s read from `filename`.
        """
        self.source_name = filename
        try:
            return self.read_from_string(
                rasa.shared.utils.io.read_file(
                    filename, rasa.shared.utils.io.DEFAULT_ENCODING
                )
            )
        except YamlException as e:
            e.filename = filename
            raise e

    def read_from_string(self, string: Text) -> List[StoryStep]:
        """Read stories or rules from a string.

        Args:
            string: Unprocessed YAML file content.

        Returns:
            `StoryStep`s read from `string`.
        """
        rasa.shared.utils.validation.validate_yaml_schema(string, CORE_SCHEMA_FILE)
        yaml_content = rasa.shared.utils.io.read_yaml(string)

        return self.read_from_parsed_yaml(yaml_content)

    def read_from_parsed_yaml(
        self, parsed_content: Dict[Text, Union[Dict, List]]
    ) -> List[StoryStep]:
        """Read stories from parsed YAML.

        Args:
            parsed_content: The parsed YAML as a dictionary.

        Returns:
            The parsed stories or rules.
        """

        if not rasa.shared.utils.validation.validate_training_data_format_version(
            parsed_content, self.source_name
        ):
            return []

        for key, parser_class in {
            KEY_STORIES: StoryParser,
            KEY_RULES: RuleParser,
        }.items():
            data = parsed_content.get(key) or []
            parser = parser_class.from_reader(self)
            parser.parse_data(data)
            self.story_steps.extend(parser.get_steps())

        return self.story_steps

    @classmethod
    def is_stories_file(cls, file_path: Union[Text, Path]) -> bool:
        """Check if file contains Core training data or rule data in YAML format.

        Args:
            file_path: Path of the file to check.

        Returns:
            `True` in case the file is a Core YAML training data or rule data file,
            `False` otherwise.

        Raises:
            YamlException: if the file seems to be a YAML file (extension) but
                can not be read / parsed.
        """
        return rasa.shared.data.is_likely_yaml_file(file_path) and cls.is_key_in_yaml(
            file_path, KEY_STORIES, KEY_RULES
        )

    @classmethod
    def is_key_in_yaml(cls, file_path: Union[Text, Path], *keys: Text) -> bool:
        """Check if any of the keys is contained in the root object of the yaml file.

        Arguments:
            file_path: path to the yaml file
            keys: keys to look for

        Returns:
              `True` if at least one of the keys is found, `False` otherwise.

        Raises:
            FileNotFoundException: if the file cannot be found.
        """
<<<<<<< HEAD

        return cls.is_key_in_yaml2(file_path, *keys)
        # content = rasa.shared.utils.io.read_yaml_file(file_path)
        # return any(key in content for key in keys)

    @classmethod
    def is_key_in_yaml2(cls, file_path: Union[Text, Path], *keys: Text) -> bool:
        with open(file_path) as f:
            return any(any(line.startswith(key) for key in keys) for line in f)
=======
        try:
            with open(file_path) as file:
                return any(
                    any(line.lstrip().startswith(f"{key}:") for key in keys)
                    for line in file
                )
        except FileNotFoundError:
            raise FileNotFoundException(
                f"Failed to read file, "
                f"'{os.path.abspath(file_path)}' does not exist."
            )
>>>>>>> 8b9238f9

    @classmethod
    def _has_test_prefix(cls, file_path: Text) -> bool:
        """Check if the filename of a file at a path has a certain prefix.

        Arguments:
            file_path: path to the file

        Returns:
            `True` if the filename starts with the prefix, `False` otherwise.
        """
        return Path(file_path).name.startswith(TEST_STORIES_FILE_PREFIX)

    @classmethod
    def is_test_stories_file(cls, file_path: Union[Text, Path]) -> bool:
        """Checks if a file is a test conversations file.

        Args:
            file_path: Path of the file which should be checked.

        Returns:
            `True` if it's a conversation test file, otherwise `False`.
        """

        return cls._has_test_prefix(file_path) and cls.is_stories_file(file_path)

    def get_steps(self) -> List[StoryStep]:
        self._add_current_stories_to_result()
        return self.story_steps

    def parse_data(self, data: List[Dict[Text, Any]]) -> None:
        item_title = self._get_item_title()

        for item in data:
            if not isinstance(item, dict):
                rasa.shared.utils.io.raise_warning(
                    f"Unexpected block found in '{self.source_name}':\n"
                    f"{item}\nItems under the "
                    f"'{self._get_plural_item_title()}' key must be YAML "
                    f"dictionaries. It will be skipped.",
                    docs=self._get_docs_link(),
                )
                continue

            if item_title in item.keys():
                self._parse_plain_item(item)

    def _parse_plain_item(self, item: Dict[Text, Any]) -> None:
        item_name = item.get(self._get_item_title(), "")

        if not item_name:
            rasa.shared.utils.io.raise_warning(
                f"Issue found in '{self.source_name}': \n"
                f"{item}\n"
                f"The {self._get_item_title()} has an empty name. "
                f"{self._get_plural_item_title().capitalize()} should "
                f"have a name defined under '{self._get_item_title()}' "
                f"key. It will be skipped.",
                docs=self._get_docs_link(),
            )

        steps: List[Union[Text, Dict[Text, Any]]] = item.get(KEY_STEPS, [])

        if not steps:
            rasa.shared.utils.io.raise_warning(
                f"Issue found in '{self.source_name}': "
                f"The {self._get_item_title()} has no steps. "
                f"It will be skipped.",
                docs=self._get_docs_link(),
            )
            return

        self._new_part(item_name, item)

        for step in steps:
            self._parse_step(step)

        self._close_part(item)

    def _new_part(self, item_name: Text, item: Dict[Text, Any]) -> None:
        raise NotImplementedError()

    def _close_part(self, item: Dict[Text, Any]) -> None:
        pass

    def _parse_step(self, step: Union[Text, Dict[Text, Any]]) -> None:
        if isinstance(step, str):
            rasa.shared.utils.io.raise_warning(
                f"Issue found in '{self.source_name}':\n"
                f"Found an unexpected step in the {self._get_item_title()} "
                f"description:\n{step}\nThe step is of type `str` "
                f"which is only allowed for the rule snippet action "
                f"'{RULE_SNIPPET_ACTION_NAME}'. It will be skipped.",
                docs=self._get_docs_link(),
            )
        elif KEY_USER_INTENT in step.keys() or KEY_USER_MESSAGE in step.keys():
            self._parse_user_utterance(step)
        elif KEY_OR in step.keys():
            self._parse_or_statement(step)
        elif KEY_ACTION in step.keys():
            self._parse_action(step)
        elif KEY_BOT_END_TO_END_MESSAGE in step.keys():
            self._parse_bot_message(step)
        elif KEY_CHECKPOINT in step.keys():
            self._parse_checkpoint(step)
        # This has to be after the checkpoint test as there can be a slot key within
        # a checkpoint.
        elif KEY_SLOT_NAME in step.keys():
            self._parse_slot(step)
        elif KEY_ACTIVE_LOOP in step.keys():
            self._parse_active_loop(step[KEY_ACTIVE_LOOP])
        elif KEY_METADATA in step.keys():
            pass
        else:
            rasa.shared.utils.io.raise_warning(
                f"Issue found in '{self.source_name}':\n"
                f"Found an unexpected step in the {self._get_item_title()} "
                f"description:\n{step}\nIt will be skipped.",
                docs=self._get_docs_link(),
            )

    def _get_item_title(self) -> Text:
        raise NotImplementedError()

    def _get_plural_item_title(self) -> Text:
        raise NotImplementedError()

    def _get_docs_link(self) -> Text:
        raise NotImplementedError()

    def _parse_user_utterance(self, step: Dict[Text, Any]) -> None:
        utterance = self._parse_raw_user_utterance(step)

        if not utterance:
            return

        is_end_to_end_utterance = KEY_USER_INTENT not in step
        if is_end_to_end_utterance:
            utterance.intent = {INTENT_NAME_KEY: None}
        else:
            self._validate_that_utterance_is_in_domain(utterance)

        self.current_step_builder.add_user_messages([utterance])

    def _validate_that_utterance_is_in_domain(self, utterance: UserUttered) -> None:
        intent_name = utterance.intent.get(INTENT_NAME_KEY)

        # check if this is a retrieval intent
        # in this case check only for the base intent in domain
        intent_name = Message.separate_intent_response_key(intent_name)[0]

        if not self.domain:
            logger.debug(
                "Skipped validating if intent is in domain as domain " "is `None`."
            )
            return

        if intent_name not in self.domain.intents:
            rasa.shared.utils.io.raise_warning(
                f"Issue found in '{self.source_name}': \n"
                f"Found intent '{intent_name}' in stories which is not part of the "
                f"domain.",
                docs=DOCS_URL_STORIES,
            )

    def _parse_or_statement(self, step: Dict[Text, Any]) -> None:
        utterances = []

        for utterance in step.get(KEY_OR):
            if KEY_USER_INTENT in utterance.keys():
                utterance = self._parse_raw_user_utterance(utterance)
                if utterance:
                    utterances.append(utterance)
            else:
                rasa.shared.utils.io.raise_warning(
                    f"Issue found in '{self.source_name}': \n"
                    f"`OR` statement can only have '{KEY_USER_INTENT}' "
                    f"as a sub-element. This step will be skipped:\n"
                    f"'{utterance}'\n",
                    docs=self._get_docs_link(),
                )
                return

        self.current_step_builder.add_user_messages(
            utterances, self._is_used_for_training
        )

    def _user_intent_from_step(
        self, step: Dict[Text, Any]
    ) -> Tuple[Text, Optional[Text]]:
        user_intent = step.get(KEY_USER_INTENT, "").strip()

        if not user_intent and KEY_USER_MESSAGE not in step:
            rasa.shared.utils.io.raise_warning(
                f"Issue found in '{self.source_name}':\n"
                f"User utterance cannot be empty. "
                f"This {self._get_item_title()} step will be skipped:\n"
                f"{step}",
                docs=self._get_docs_link(),
            )

        if user_intent.startswith(INTENT_MESSAGE_PREFIX):
            rasa.shared.utils.io.raise_warning(
                f"Issue found in '{self.source_name}':\n"
                f"User intent '{user_intent}' starts with "
                f"'{INTENT_MESSAGE_PREFIX}'. This is not required.",
                docs=self._get_docs_link(),
            )
            # Remove leading slash
            user_intent = user_intent[1:]

        # StoryStep should never contain a full retrieval intent, only the base intent.
        # However, users can specify full retrieval intents in their test stories file
        # for the NLU testing purposes.
        base_intent, response_key = Message.separate_intent_response_key(user_intent)
        if response_key and not self.is_test_stories_file(self.source_name):
            rasa.shared.utils.io.raise_warning(
                f"Issue found in '{self.source_name}' while parsing story "
                f"{self._get_item_title()}:\n"
                f"User intent '{user_intent}' is a full retrieval intent. "
                f"Stories shouldn't contain full retrieval intents. "
                f"Rasa Open Source will only use base intent '{base_intent}' "
                f"for training.",
                docs=self._get_docs_link(),
            )

        return (base_intent, user_intent) if response_key else (base_intent, None)

    def _parse_raw_user_utterance(self, step: Dict[Text, Any]) -> Optional[UserUttered]:
        from rasa.shared.nlu.interpreter import RegexInterpreter

        intent_name, full_retrieval_intent = self._user_intent_from_step(step)
        intent = {
            INTENT_NAME_KEY: intent_name,
            FULL_RETRIEVAL_INTENT_NAME_KEY: full_retrieval_intent,
            PREDICTED_CONFIDENCE_KEY: 1.0,
        }

        if KEY_USER_MESSAGE in step:
            user_message = step[KEY_USER_MESSAGE].strip()
            entities = entities_parser.find_entities_in_training_example(user_message)
            plain_text = entities_parser.replace_entities(user_message)

            if plain_text.startswith(INTENT_MESSAGE_PREFIX):
                entities = (
                    RegexInterpreter().synchronous_parse(plain_text).get(ENTITIES, [])
                )
        else:
            raw_entities = step.get(KEY_ENTITIES, [])
            entities = self._parse_raw_entities(raw_entities)
            # set plain_text to None because only intent was provided in the stories
            plain_text = None
        return UserUttered(plain_text, intent, entities)

    @staticmethod
    def _parse_raw_entities(
        raw_entities: Union[List[Dict[Text, Text]], List[Text]]
    ) -> List[Dict[Text, Text]]:
        final_entities = []
        for entity in raw_entities:
            if isinstance(entity, dict):
                _entity_type = None
                _entity_value = None
                _entity_role = None
                _entity_group = None
                for key, value in entity.items():
                    if key == "role":
                        _entity_role = value
                    elif key == "group":
                        _entity_group = value
                    else:
                        _entity_type = key
                        _entity_value = value

                _entity_dict = {
                    "entity": _entity_type,
                    "value": _entity_value,
                    "role": _entity_role,
                    "group": _entity_group,
                }
                _entity_dict = {k: v for k, v in _entity_dict.items() if v is not None}
                final_entities.append(_entity_dict)
            else:
                final_entities.append({"entity": entity, "value": ""})

        return final_entities

    def _parse_slot(self, step: Dict[Text, Any]) -> None:

        for slot in step.get(KEY_CHECKPOINT_SLOTS, []):
            if isinstance(slot, dict):
                for key, value in slot.items():
                    self._add_event(SlotSet.type_name, {key: value})
            elif isinstance(slot, str):
                self._add_event(
                    SlotSet.type_name, {slot: self._slot_default_value(slot)}
                )
            else:
                rasa.shared.utils.io.raise_warning(
                    f"Issue found in '{self.source_name}':\n"
                    f"Invalid slot: \n{slot}\n"
                    f"Items under the '{KEY_CHECKPOINT_SLOTS}' key must be "
                    f"YAML dictionaries or Strings. The checkpoint will be skipped.",
                    docs=self._get_docs_link(),
                )
                return

    @functools.lru_cache()
    def _slot_default_value(self, slot_name: Text) -> Any:
        if not self.domain:
            return None

        slot_types_with_default_types = {
            TextSlot: DEFAULT_VALUE_TEXT_SLOTS,
            ListSlot: DEFAULT_VALUE_LIST_SLOTS,
        }
        slot = next(slot for slot in self.domain.slots if slot.name == slot_name)

        default_value = slot_types_with_default_types.get(type(slot))
        if default_value is None and slot.has_features():
            rasa.shared.utils.io.raise_warning(
                f"Slot '{slot_name}' was referenced by its name only. As slot "
                f"'{slot_name}' is of type '{slot.type_name}' you need to specify a "
                f"value for it. Slot '{slot_name}' will be treated as if it's value "
                f"is empty.",
                docs=DOCS_URL_SLOTS,
            )

        return default_value

    def _parse_action(self, step: Dict[Text, Any]) -> None:

        action_name = step.get(KEY_ACTION, "")
        if not action_name:
            rasa.shared.utils.io.raise_warning(
                f"Issue found in '{self.source_name}': \n"
                f"Action name cannot be empty. "
                f"This {self._get_item_title()} step will be skipped:\n"
                f"{step}",
                docs=self._get_docs_link(),
            )
            return

        self._add_event(action_name, {})

    def _parse_bot_message(self, step: Dict[Text, Any]) -> None:
        bot_message = step.get(KEY_BOT_END_TO_END_MESSAGE, "")
        self._add_event("", {ACTION_TEXT: bot_message})

    def _parse_active_loop(self, active_loop_name: Optional[Text]) -> None:
        self._add_event(ActiveLoop.type_name, {LOOP_NAME: active_loop_name})

    def _parse_checkpoint(self, step: Dict[Text, Any]) -> None:

        checkpoint_name = step.get(KEY_CHECKPOINT, "")
        slots = step.get(KEY_CHECKPOINT_SLOTS, [])

        slots_dict = {}

        for slot in slots:
            if not isinstance(slot, dict):
                rasa.shared.utils.io.raise_warning(
                    f"Issue found in '{self.source_name}':\n"
                    f"Checkpoint '{checkpoint_name}' has an invalid slot: "
                    f"{slots}\nItems under the '{KEY_CHECKPOINT_SLOTS}' key must be "
                    f"YAML dictionaries. The checkpoint will be skipped.",
                    docs=self._get_docs_link(),
                )
                return

            for key, value in slot.items():
                slots_dict[key] = value

        self._add_checkpoint(checkpoint_name, slots_dict)


class StoryParser(YAMLStoryReader):
    """Encapsulate story-specific parser behavior."""

    def _new_part(self, item_name: Text, item: Dict[Text, Any]) -> None:
        self._new_story_part(item_name, self.source_name)

    def _get_item_title(self) -> Text:
        return KEY_STORY_NAME

    def _get_plural_item_title(self) -> Text:
        return KEY_STORIES

    def _get_docs_link(self) -> Text:
        return DOCS_URL_STORIES


class RuleParser(YAMLStoryReader):
    """Encapsulate rule-specific parser behavior."""

    def _new_part(self, item_name: Text, item: Dict[Text, Any]) -> None:
        self._new_rule_part(item_name, self.source_name)
        conditions = item.get(KEY_RULE_CONDITION, [])
        self._parse_rule_conditions(conditions)
        if not item.get(KEY_RULE_FOR_CONVERSATION_START):
            self._parse_rule_snippet_action()

    def _parse_rule_conditions(
        self, conditions: List[Union[Text, Dict[Text, Any]]]
    ) -> None:
        self._is_parsing_conditions = True
        for condition in conditions:
            self._parse_step(condition)
        self._is_parsing_conditions = False

    def _close_part(self, item: Dict[Text, Any]) -> None:
        if item.get(KEY_WAIT_FOR_USER_INPUT_AFTER_RULE) is False:
            self._parse_rule_snippet_action()

    def _get_item_title(self) -> Text:
        return KEY_RULE_NAME

    def _get_plural_item_title(self) -> Text:
        return KEY_RULES

    def _get_docs_link(self) -> Text:
        return DOCS_URL_RULES

    def _parse_rule_snippet_action(self) -> None:
        self._add_event(RULE_SNIPPET_ACTION_NAME, {})<|MERGE_RESOLUTION|>--- conflicted
+++ resolved
@@ -178,17 +178,6 @@
         Raises:
             FileNotFoundException: if the file cannot be found.
         """
-<<<<<<< HEAD
-
-        return cls.is_key_in_yaml2(file_path, *keys)
-        # content = rasa.shared.utils.io.read_yaml_file(file_path)
-        # return any(key in content for key in keys)
-
-    @classmethod
-    def is_key_in_yaml2(cls, file_path: Union[Text, Path], *keys: Text) -> bool:
-        with open(file_path) as f:
-            return any(any(line.startswith(key) for key in keys) for line in f)
-=======
         try:
             with open(file_path) as file:
                 return any(
@@ -200,7 +189,6 @@
                 f"Failed to read file, "
                 f"'{os.path.abspath(file_path)}' does not exist."
             )
->>>>>>> 8b9238f9
 
     @classmethod
     def _has_test_prefix(cls, file_path: Text) -> bool:
