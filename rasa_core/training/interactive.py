from __future__ import absolute_import
from __future__ import division
from __future__ import print_function
from __future__ import unicode_literals

import sys

import io
import logging
import numpy as np
import os
import requests
import six
import textwrap
import uuid
from PyInquirer import prompt
from colorclass import Color
from flask import Flask, send_from_directory, send_file, abort
from gevent.pywsgi import WSGIServer
from terminaltables import SingleTable, AsciiTable
from threading import Thread
from typing import Any, Text, Dict, List, Optional, Callable, Union

from rasa_core import utils, server, events, constants
from rasa_core.actions.action import ACTION_LISTEN_NAME
from rasa_core.agent import Agent
from rasa_core.channels import UserMessage
from rasa_core.channels.channel import button_to_string
from rasa_core.constants import (
    DEFAULT_SERVER_PORT, DEFAULT_SERVER_URL, REQUESTED_SLOT)
from rasa_core.domain import Domain
from rasa_core.events import Event, ActionExecuted
from rasa_core.interpreter import INTENT_MESSAGE_PREFIX
from rasa_core.trackers import EventVerbosity
from rasa_core.training.structures import Story
from rasa_core.training.visualization import (
    visualize_neighborhood, VISUALIZATION_TEMPLATE_PATH)
from rasa_core.utils import EndpointConfig
from rasa_nlu.training_data import TrainingData
from rasa_nlu.training_data.formats import MarkdownWriter, MarkdownReader
from rasa_nlu.training_data.loading import load_data, _guess_format
from rasa_nlu.training_data.message import Message

# WARNING: This command line UI is using an external library
# communicating with the shell - these functions are hard to test
# automatically. If you change anything in here, please make sure to
# run the interactive learning and check if your part of the "ui"
# still works.

logger = logging.getLogger(__name__)

MAX_VISUAL_HISTORY = 3

PATHS = {"stories": "data/stories.md",
         "nlu": "data/nlu.md",
         "backup": "data/nlu_interactive.md",
         "domain": "domain.yml"}

# choose other intent, making sure this doesn't clash with an existing intent
OTHER_INTENT = uuid.uuid4().hex
OTHER_ACTION = uuid.uuid4().hex


class RestartConversation(Exception):
    """Exception used to break out the flow and restart the conversation."""
    pass


class ForkTracker(Exception):
    """Exception used to break out the flow and fork at a previous step.

    The tracker will be reset to the selected point in the past and the
    conversation will continue from there."""
    pass


class UndoLastStep(Exception):
    """Exception used to break out the flow and undo the last step.

    The last step is either the most recent user message or the most
    recent action run by the bot."""
    pass


def _response_as_json(response):
    # type: (requests.Response) -> Dict[Text, Any]
    """Convert a HTTP response to json, raise exception if response failed."""

    response.raise_for_status()

    if response.encoding is None:
        response.encoding = 'utf-8'

    return response.json()


def send_message(endpoint,  # type: EndpointConfig
                 sender_id,  # type: Text
                 message,  # type: Text
                 parse_data=None  # type: Optional[Dict[Text, Any]]
                 ):
    # type: (...) -> Dict[Text, Any]
    """Send a user message to a conversation."""

    payload = {
        "sender": "user",
        "message": message,
        "parse_data": parse_data
    }

    r = endpoint.request(json=payload,
                         method="post",
                         subpath="/conversations/{}/messages"
                                 "".format(sender_id))

    return _response_as_json(r)


def request_prediction(endpoint, sender_id):
    # type: (EndpointConfig, Text) -> Dict[Text, Any]
    """Request the next action prediction from core."""

    r = endpoint.request(method="post",
                         subpath="/conversations/{}/predict".format(sender_id))

    return _response_as_json(r)


def retrieve_domain(endpoint):
    # type: (EndpointConfig) -> Dict[Text, Any]
    """Retrieve the domain from core."""

    r = endpoint.request(method="get",
                         subpath="/domain",
                         headers={"Accept": "application/json"})

    return _response_as_json(r)


def retrieve_tracker(endpoint, sender_id, verbosity=EventVerbosity.ALL):
    # type: (EndpointConfig, Text, EventVerbosity) -> Dict[Text, Any]
    """Retrieve a tracker from core."""

    path = "/conversations/{}/tracker?include_events={}".format(
            sender_id, verbosity.name)
    r = endpoint.request(method="get",
                         subpath=path,
                         headers={"Accept": "application/json"})

    return _response_as_json(r)


<<<<<<< HEAD
def send_action(endpoint, sender_id, action_name, is_new=False):
    # type: (EndpointConfig, Text, Text) -> Dict[Text, Any]
=======
def send_action(endpoint,  # type: EndpointConfig
                sender_id,  # type: Text
                action_name,  # type: Text
                policy=None,  # type: Optional[Text]
                confidence=None  # type: Optional[float]
                ):
    # type: (...) -> Dict[Text, Any]
>>>>>>> 15401f12
    """Log an action to a conversation."""

    payload = {"action": action_name, "policy": policy,
               "confidence": confidence}
    subpath = "/conversations/{}/execute".format(sender_id)

    try:
        r = endpoint.request(json=payload,
                             method="post",
                             subpath=subpath)
        return _response_as_json(r)
    except requests.exceptions.HTTPError as e:
        if is_new:
            logger.warning("You have created a new action: {} "
                           "which was not successfully executed. \n"
                           "If this action does not return any events, "
                           "you do not need to do anything. \n"
                           "If this is a custom action which returns events, "
                           "you are recommended to implement this action "
                           "in your action server and try again."
                           "".format(action_name))
            payload = {"event": "action",
                       "name": action_name,
                       "timestamp": None}
            subpath = "/conversations/{}/tracker/events".format(sender_id)
            r = endpoint.request(json=payload,
                                 method="post",
                                 subpath=subpath)
            return _response_as_json(r)
        else:
            logger.error("failed to execute action!")
            raise


def send_event(endpoint, sender_id, evt):
    # type: (EndpointConfig, Text, Dict[Text, Any]) -> Dict[Text, Any]
    """Log an event to a conversation."""

    subpath = "/conversations/{}/tracker/events".format(sender_id)

    r = endpoint.request(json=evt,
                         method="post",
                         subpath=subpath)

    return _response_as_json(r)


def replace_events(endpoint, sender_id, evts):
    # type: (EndpointConfig, Text, List[Dict[Text, Any]]) -> Dict[Text, Any]
    """Replace all the events of a conversation with the provided ones."""

    subpath = "/conversations/{}/tracker/events".format(sender_id)

    r = endpoint.request(json=evts,
                         method="put",
                         subpath=subpath)

    return _response_as_json(r)


def send_finetune(endpoint, evts):
    # type: (EndpointConfig, List[Dict[Text, Any]]) -> Dict[Text, Any]
    """Finetune a core model on the provided additional training samples."""

    r = endpoint.request(json=evts,
                         method="post",
                         subpath="/finetune")

    return _response_as_json(r)


def format_bot_output(message):
    # type: (Dict[Text, Any]) -> Text
    """Format a bot response to be displayed in the history table."""

    if "text" in message:
        output = message.get("text")
    else:
        output = ""

    # Append all additional items
    data = message.get("data", {})
    if data.get("image"):
        output += "\nImage: " + data.get("image")

    if data.get("attachment"):
        output += "\nAttachment: " + data.get("attachment")

    if data.get("buttons"):
        for idx, button in enumerate(data.get("buttons")):
            button_str = button_to_string(button, idx)
            output += "\n" + button_str
    return output


def latest_user_message(evts):
    # type: (List[Dict[Text, Any]]) -> Optional[Dict[Text, Any]]
    """Return most recent user message."""

    for i, e in enumerate(reversed(evts)):
        if e.get("event") == "user":
            return e
    return None


def all_events_before_latest_user_msg(evts):
    # type: (List[Dict[Text, Any]]) -> List[Dict[Text, Any]]
    """Return all events that happened before the most recent user message."""

    for i, e in enumerate(reversed(evts)):
        if e.get("event") == "user":
            return evts[:-(i + 1)]
    return evts


def _ask_questions(
        questions,  # type: List[Dict[Text, Any]]
        sender_id,  # type: Text
        endpoint,  # type: EndpointConfig
        is_abort=lambda x: False  # type: Callable[[Dict[Text, Any]], bool]
):
    # type: (...) -> Dict[Text, Any]
    """Ask the user a question, if Ctrl-C is pressed provide user with menu."""

    should_retry = True
    answers = {}

    while should_retry:
        answers = prompt(questions)
        if not answers or is_abort(answers):
            should_retry = _ask_if_quit(sender_id, endpoint)
        else:
            should_retry = False
    return answers


def _selection_choices_from_intent_prediction(predictions):
    # type: (List[Dict[Text, Any]]) -> List[Dict[Text, Text]]
    """"Given a list of ML predictions create a UI choice list."""

    sorted_intents = sorted(predictions,
                            key=lambda k: (-k['confidence'], k['name']))

    choices = []
    for p in sorted_intents:
        name_with_confidence = "{:03.2f} {:40}".format(p.get("confidence"),
                                                       p.get("name"))
        choice = {
            "name": name_with_confidence,
            "value": p.get("name")
        }
        choices.append(choice)

    return choices


def _request_free_text_intent(sender_id, endpoint):
    # type: (Text, EndpointConfig) -> Text
    questions = [
        {
            "type": "input",
            "name": "intent",
            "message": "Please type the intent name",
        }
    ]
    answers = _ask_questions(questions, sender_id, endpoint)
    return answers["intent"]


def _request_free_text_action(sender_id, endpoint):
    # type: (Text, EndpointConfig) -> Text
    questions = [
        {
            "type": "input",
            "name": "action",
            "message": "Please type the action name",
        }
    ]
    answers = _ask_questions(questions, sender_id, endpoint)
    return answers["action"]


def _request_selection_from_intent_list(intent_list, sender_id, endpoint):
    # type: (List[Dict[Text, Text]], Text, EndpointConfig) -> Text
    questions = [
        {
            "type": "list",
            "name": "intent",
            "message": "What intent is it?",
            "choices": intent_list
        }
    ]
    return _ask_questions(questions, sender_id, endpoint)["intent"]


def _request_fork_point_from_list(forks, sender_id, endpoint):
    # type: (List[Dict[Text, Text]], Text, EndpointConfig) -> Text
    questions = [
        {
            "type": "list",
            "name": "fork",
            "message": "Before which user message do you want to fork?",
            "choices": forks
        }
    ]
    return _ask_questions(questions, sender_id, endpoint)["fork"]


def _request_fork_from_user(sender_id,
                            endpoint
                            ):
    # type: (...) -> Optional[List[Dict[Text, Any]]]
    """Take in a conversation and ask at which point to fork the conversation.

    Returns the list of events that should be kept. Forking means, the
    conversation will be reset and continued from this previous point."""

    tracker = retrieve_tracker(endpoint, sender_id,
                               EventVerbosity.AFTER_RESTART)

    choices = []
    for i, e in enumerate(tracker.get("events", [])):
        if e.get("event") == "user":
            choices.append({"name": e.get("text"), "value": i})

    fork_idx = _request_fork_point_from_list(list(reversed(choices)),
                                             sender_id,
                                             endpoint)

    if fork_idx is not None:
        return tracker.get("events", [])[:int(fork_idx)]
    else:
        return None


def _request_intent_from_user(latest_message,
                              intents,
                              sender_id,
                              endpoint
                              ):
    # type: (...) -> Dict[Text, Any]
    """Take in latest message and ask which intent it should have been.

    Returns the intent dict that has been selected by the user."""

    predictions = latest_message.get("parse_data",
                                     {}).get("intent_ranking", [])

    predicted_intents = {p["name"] for p in predictions}

    for i in intents:
        if i not in predicted_intents:
            predictions.append({"name": i, "confidence": 0.0})

    # convert intents to ui list and add <other> as a free text alternative
    choices = ([{"name": "<create_new_intent>", "value": OTHER_INTENT}] +
               _selection_choices_from_intent_prediction(predictions))

    intent_name = _request_selection_from_intent_list(choices,
                                                      sender_id,
                                                      endpoint)

    if intent_name == OTHER_INTENT:
        intent_name = _request_free_text_intent(sender_id, endpoint)
        return {"name": intent_name, "confidence": 1.0}
    # returns the selected intent with the original probability value
    return next((x for x in predictions if x["name"] == intent_name), None)


def _print_history(sender_id, endpoint):
    # type: (Text, EndpointConfig) -> None
    """Print information about the conversation for the user."""

    tracker_dump = retrieve_tracker(endpoint, sender_id,
                                    EventVerbosity.AFTER_RESTART)
    evts = tracker_dump.get("events", [])

    table = _chat_history_table(evts)
    slot_strs = _slot_history(tracker_dump)

    print("------")
    print("Chat History\n")
    print(table)

    if slot_strs:
        print("\n")
        print("Current slots: \n\t{}\n".format(", ".join(slot_strs)))

    print("------")


def _chat_history_table(evts):
    # type: (List[Dict[Text, Any]]) -> Text
    """Create a table containing bot and user messages.

    Also includes additional information, like any events and
    prediction probabilities."""

    def wrap(txt, max_width):
        return "\n".join(textwrap.wrap(txt, max_width,
                                       replace_whitespace=False))

    def colored(txt, color):
        return "{" + color + "}" + txt + "{/" + color + "}"

    def format_user_msg(user_evt, max_width):
        _parsed = user_evt.get('parse_data', {})
        _intent = _parsed.get('intent', {}).get("name")
        _confidence = _parsed.get('intent', {}).get("confidence", 1.0)
        _md = _as_md_message(_parsed)

        _lines = [
            colored(wrap(_md, max_width), "hired"),
            "intent: {} {:03.2f}".format(_intent, _confidence)
        ]
        return "\n".join(_lines)

    def bot_width(_table):
        # type: (AsciiTable) -> int
        return _table.column_max_width(1)

    def user_width(_table):
        # type: (AsciiTable) -> int
        return _table.column_max_width(3)

    def add_bot_cell(data, cell):
        data.append([len(data), Color(cell), "", ""])

    def add_user_cell(data, cell):
        data.append([len(data), "", "", Color(cell)])

    # prints the historical interactions between the bot and the user,
    # to help with correctly identifying the action
    table_data = [
        ["#  ",
         Color(colored('Bot      ', 'autoblue')),
         "  ",
         Color(colored('You       ', 'hired'))],
    ]

    table = SingleTable(table_data, 'Chat History')

    bot_column = []
    for idx, evt in enumerate(evts):
        if evt.get("event") == "action":
            bot_column.append(colored(evt['name'], 'autocyan'))
            if evt['confidence'] is not None:
                bot_column[-1] += (
                    colored(" {:03.2f}".format(evt['confidence']), 'autowhite'))

        elif evt.get("event") == 'user':
            if bot_column:
                text = "\n".join(bot_column)
                add_bot_cell(table_data, text)
                bot_column = []

            msg = format_user_msg(evt, user_width(table))
            add_user_cell(table_data, msg)

        elif evt.get("event") == "bot":
            wrapped = wrap(format_bot_output(evt), bot_width(table))
            bot_column.append(colored(wrapped, 'autoblue'))

        elif evt.get("event") != "bot":
            e = Event.from_parameters(evt)
            if e.as_story_string():
                bot_column.append(wrap(e.as_story_string(), bot_width(table)))

    if bot_column:
        text = "\n".join(bot_column)
        add_bot_cell(table_data, text)

    table.inner_heading_row_border = False
    table.inner_row_border = True
    table.inner_column_border = False
    table.outer_border = False
    table.justify_columns = {0: 'left', 1: 'left', 2: 'center', 3: 'right'}

    return table.table


def _slot_history(tracker_dump):
    # type: (Dict[Text, Any]) -> List[Text]
    """Create an array of slot representations to be displayed."""

    slot_strs = []
    for k, s in tracker_dump.get("slots").items():
        colored_value = utils.wrap_with_color(str(s),
                                              utils.bcolors.WARNING)
        slot_strs.append("{}: {}".format(k, colored_value))
    return slot_strs


def _ask_if_quit(sender_id, endpoint):
    # type: (Text, EndpointConfig) -> bool
    """Display the exit menu.

    Return `True` if the previous question should be retried."""

    questions = [{
        "name": "abort",
        "type": "list",
        "message": "Do you want to stop?",
        "choices": [
            {
                "name": "Continue",
                "value": "continue",
            },
            {
                "name": "Undo Last",
                "value": "undo",
            },
            {
                "name": "Fork",
                "value": "fork",
            },
            {
                "name": "Start Fresh",
                "value": "restart",
            },
            {
                "name": "Export & Quit",
                "value": "quit",
            },
        ]
    }]
    answers = prompt(questions)

    if not answers or answers["abort"] == "quit":
        # this is also the default answer if the user presses Ctrl-C
        story_path, nlu_path, domain_path = _request_export_info()

        tracker = retrieve_tracker(endpoint, sender_id)
        evts = tracker.get("events", [])

        _write_stories_to_file(story_path, evts)
        _write_nlu_to_file(nlu_path, evts)
        _write_domain_to_file(domain_path, evts, endpoint)

        logger.info("Successfully wrote stories and NLU data")
        sys.exit()
    elif answers["abort"] == "continue":
        # in this case we will just return, and the original
        # question will get asked again
        return True
    elif answers["abort"] == "undo":
        raise UndoLastStep()
    elif answers["abort"] == "fork":
        raise ForkTracker()
    elif answers["abort"] == "restart":
        raise RestartConversation()


def _request_action_from_user(predictions, sender_id, endpoint):
    # type: (List[Dict[Text, Any]],Text, EndpointConfig) -> (Text, bool)
    """Ask the user to correct an action prediction."""

    _print_history(sender_id, endpoint)

    sorted_actions = sorted(predictions,
                            key=lambda k: (-k['score'], k['action']))

    choices = [{"name": "{:03.2f} {:40}".format(a.get("score"),
                                                a.get("action")),
                "value": a.get("action")}
               for a in sorted_actions]
    choices = [{"name": "<create new action>", "value": OTHER_ACTION}] + choices
    questions = [{
        "name": "action",
        "type": "list",
        "message": "What is the next action of the bot?",
        "choices": choices
    }]
    answers = _ask_questions(questions, sender_id, endpoint)
    action_name = answers["action"]
    is_new = False
    if action_name == OTHER_ACTION:
        is_new = True
        action_name = _request_free_text_action(sender_id, endpoint)
    print("Thanks! The bot will now run {}.\n".format(action_name))
    return action_name, is_new


def _request_export_info():
    # type: () -> (Text, Text)
    """Request file path and export stories & nlu data to that path"""

    def validate_path(path):
        try:
            with io.open(path, "a", encoding="utf-8"):
                return True
        except Exception as e:
            return "Failed to open file. {}".format(e)

    # export training data and quit
    questions = [{
        "name": "export stories",
        "type": "input",
        "message": "Export stories to (if file exists, this "
                   "will append the stories)",
        "default": PATHS["stories"],
        "validate": validate_path
    }, {
        "name": "export nlu",
        "type": "input",
        "message": "Export NLU data to (if file exists, this "
                   "will merge learned data with previous training examples)",
        "default": PATHS["nlu"],
        "validate": validate_path
    }, {
        "name": "export domain",
        "type": "input",
        "message": "Export domain file to (if file exists, this "
                   "will be overwritten)",
        "default": PATHS["domain"],
        "validate": validate_path}]

    answers = prompt(questions)
    if not answers:
        sys.exit()

    return answers["export stories"], \
        answers["export nlu"], \
        answers["export domain"]


def _split_conversation_at_restarts(evts):
    # type: (List[Dict[Text, Any]]) -> List[List[Dict[Text, Any]]]
    """Split a conversation at restart events.

    Returns an array of event lists, without the restart events."""

    sub_conversations = []
    current = []
    for e in evts:
        if e.get("event") == "restart":
            if current:
                sub_conversations.append(current)
            current = []
        else:
            current.append(e)

    if current:
        sub_conversations.append(current)

    return sub_conversations


def _collect_messages(evts):
    # type: (List[Dict[Text, Any]]) -> List[Message]
    """Collect the message text and parsed data from the UserMessage events
    into a list"""

    msgs = []

    for evt in evts:
        if evt.get("event") == "user":
            data = evt.get("parse_data")
            msg = Message.build(data["text"], data["intent"]["name"],
                                data["entities"])
            msgs.append(msg)

    return msgs


def _collect_actions(evts):
    # type: (List[Dict[Text, Any]]) -> List[Doct[Text, Any]]
    """Collect all the actionexecuted events into a list"""

    acts = []

    for evt in evts:
        if evt.get("event") == "action":
            acts.append(evt)

    return acts


def _write_stories_to_file(export_story_path, evts):
    # type: (Text, List[Dict[Text, Any]]) -> None
    """Write the conversation of the sender_id to the file paths."""

    sub_conversations = _split_conversation_at_restarts(evts)

    with io.open(export_story_path, 'a', encoding="utf-8") as f:
        for conversation in sub_conversations:
            parsed_events = events.deserialise_events(conversation)
            s = Story.from_events(parsed_events)
            f.write(s.as_story_string(flat=True) + "\n")


def _write_nlu_to_file(export_nlu_path, evts):
    # type: (Text, List[Dict[Text, Any]]) -> None
    """Write the nlu data of the sender_id to the file paths."""

    msgs = _collect_messages(evts)

    # noinspection PyBroadException
    try:
        previous_examples = load_data(export_nlu_path)

    except Exception:
        questions = [{"name": "export nlu",
                      "type": "input",
                      "message": "Could not load existing NLU data, please "
                                 "specify where to store NLU data learned in "
                                 "this session (this will overwrite any "
                                 "existing file)",
                      "default": PATHS["backup"]}]

        answers = prompt(questions)
        export_nlu_path = answers["export nlu"]
        previous_examples = TrainingData()

    nlu_data = previous_examples.merge(TrainingData(msgs))

    with io.open(export_nlu_path, 'w', encoding="utf-8") as f:
        if _guess_format(export_nlu_path) in ["md", "unk"]:
            f.write(nlu_data.as_markdown())
        else:
            f.write(nlu_data.as_json())


def _write_domain_to_file(domain_path, evts, endpoint):
    # type: (Text, List[Dict[Text, Any]], EndpointConfig) -> None
    """Write an updated domain file to the file path."""

    domain = retrieve_domain(endpoint)
    old_domain = Domain.from_dict(domain)

    msgs = _collect_messages(evts)
    actions = _collect_actions(evts)

    new_domain = dict.fromkeys(domain.keys(), {})
    new_domain["intents"] = [{i: {"use_entities": True}}
                             for i in set(m.data["intent"]
                                          for m in msgs)]
    new_domain["entities"] = list(set([e["entity"]
                                       for m in msgs
                                       for e in m.data.get("entities", [])]))
    new_domain["actions"] = list(set([e["name"] for e in actions]))
    new_domain = Domain.from_dict(new_domain)
    new_domain = old_domain.merge(new_domain)

    new_domain.persist_clean(domain_path)


def _predict_till_next_listen(endpoint,  # type: EndpointConfig
                              sender_id,  # type: Text
                              finetune,  # type: bool
                              sender_ids,  # type: List[Text]
                              plot_file  # type: Optional[Text]
                              ):
    # type: (...) -> None
    """Predict and validate actions until we need to wait for a user msg."""

    listen = False
    while not listen:
        response = request_prediction(endpoint, sender_id)
        predictions = response.get("scores")
        probabilities = [prediction["score"] for prediction in predictions]
        pred_out = int(np.argmax(probabilities))
        action_name = predictions[pred_out].get("action")
        policy = response.get("policy")
        confidence = response.get("confidence")

        _print_history(sender_id, endpoint)
        _plot_trackers(sender_ids, plot_file, endpoint,
                       unconfirmed=[ActionExecuted(action_name)])

        listen = _validate_action(action_name, policy, confidence,
                                  predictions, endpoint, sender_id,
                                  finetune=finetune)

        _plot_trackers(sender_ids, plot_file, endpoint)


def _correct_wrong_nlu(corrected_nlu,  # type: Dict[Text, Any]
                       evts,  # type: List[Dict[Text, Any]]
                       endpoint,  # type: EndpointConfig
                       sender_id  # type: Text
                       ):
    # type: (...) -> None
    """A wrong NLU prediction got corrected, update core's tracker."""

    latest_message = latest_user_message(evts)
    corrected_events = all_events_before_latest_user_msg(evts)

    latest_message["parse_data"] = corrected_nlu

    replace_events(endpoint, sender_id, corrected_events)

    send_message(endpoint, sender_id, latest_message.get("text"),
                 latest_message.get("parse_data"))


def _correct_wrong_action(corrected_action,  # type: Text
                          endpoint,  # type: EndpointConfig
                          sender_id,  # type: Text
                          finetune=False,  # type: bool
                          is_new=False  # type: bool
                          ):
    # type: (...) -> None
    """A wrong action prediction got corrected, update core's tracker."""

    response = send_action(endpoint,
                           sender_id,
                           corrected_action,
                           is_new=is_new)

    if finetune:
        send_finetune(endpoint,
                      response.get("tracker", {}).get("events", []))


def _validate_action(action_name,  # type: Text
                     policy,       # type: Text
                     confidence,  # type: float
                     predictions,  # type: List[Dict[Text, Any]]
                     endpoint,  # type: EndpointConfig
                     sender_id,  # type: Text
                     finetune=False  # type: bool
                     ):
    # type: (...) -> bool
    """Query the user to validate if an action prediction is correct.

    Returns `True` if the prediction is correct, `False` otherwise."""

    q = "The bot wants to run '{}', correct?".format(action_name)
    questions = [
        {
            "type": "confirm",
            "name": "action",
            "message": q,
        }
    ]
    answers = _ask_questions(questions, sender_id, endpoint)
    if not answers["action"]:
<<<<<<< HEAD
        corrected_action, is_new = _request_action_from_user(
            predictions,
            sender_id,
            endpoint)
        _correct_wrong_action(corrected_action, endpoint, sender_id,
                              finetune=finetune, is_new=is_new)
        return corrected_action == ACTION_LISTEN_NAME
=======
        action_name = _request_action_from_user(predictions, sender_id,
                                                endpoint)

    tracker = retrieve_tracker(endpoint, sender_id,
                               EventVerbosity.AFTER_RESTART)

    # check whether the form is rejected
    form_is_rejected = (
            tracker.get('active_form', {}).get('name') and
            action_name not in {tracker['active_form']['name'],
                                ACTION_LISTEN_NAME}
    )
    # check whether the form is called again after it was rejected
    form_is_restored = (
            tracker.get('active_form', {}).get('rejected') and
            tracker.get('latest_action_name') == 'action_listen' and
            action_name == tracker.get('active_form', {}).get('name')
    )
    if form_is_rejected:
        # notify the tracker that form was rejected
        send_event(endpoint, sender_id,
                   {"event": "action_execution_rejected",
                    "name": tracker['active_form']['name']})
    elif form_is_restored:
        # active form was chosen after it was rejected
        # ask a user whether an input should be validated
        q = ("Should '{}' validate user input to fill the slot '{}'?"
             "".format(action_name, tracker.get("slots",
                                                {}).get(REQUESTED_SLOT)))
        validation_questions = [{
            "name": "validation",
            "type": "confirm",
            "message": q
        }]
        form_answers = _ask_questions(validation_questions, sender_id,
                                      endpoint)
        if not form_answers["validation"]:
            # notify form action to skip validation
            send_event(endpoint, sender_id, {"event": "form_validation",
                                             "validate": False})
        elif not tracker.get('active_form', {}).get('validate'):
            # handle contradiction with learned behaviour
            q = ("ERROR: FormPolicy predicted no form validation "
                 "based on previous training stories. "
                 "Make sure to remove contradictory stories "
                 "from training data. "
                 "Otherwise predicting no form validation "
                 "will not work as expected.")
            warning_questions = [{
                "name": "warning",
                "type": "input",
                "message": q
            }]
            _ask_questions(warning_questions, sender_id, endpoint)
            # notify form action to validate an input
            send_event(endpoint, sender_id, {"event": "form_validation",
                                             "validate": True})

    if not answers["action"]:
        _correct_wrong_action(action_name, endpoint, sender_id,
                              finetune=finetune)
>>>>>>> 15401f12
    else:
        send_action(endpoint, sender_id, action_name, policy, confidence)

    return action_name == ACTION_LISTEN_NAME


def _as_md_message(parse_data):
    # type: (Dict[Text, Any]) -> Text
    """Display the parse data of a message in markdown format."""

    if parse_data.get("text", "").startswith(INTENT_MESSAGE_PREFIX):
        return parse_data.get("text")

    if not parse_data.get("entities"):
        parse_data["entities"] = []
    # noinspection PyProtectedMember
    return MarkdownWriter()._generate_message_md(parse_data)


def _validate_user_regex(latest_message, intents):
    # type: (Dict[Text, Any], List[Text]) -> bool
    """Validate if a users message input is correct.

    This assumes the user entered an intent directly, e.g. using
    `/greet`. Return `True` if the intent is a known one."""

    parse_data = latest_message.get("parse_data", {})
    intent = parse_data.get("intent", {}).get("name")

    if intent in intents:
        return True
    else:
        return False


def _validate_user_text(latest_message, endpoint, sender_id):
    # type: (Dict[Text, Any], EndpointConfig, Text) -> bool
    """Validate a user message input as free text.

    This assumes the user message is a text message (so NOT `/greet`)."""

    parse_data = latest_message.get("parse_data", {})
    entities = _as_md_message(parse_data)
    intent = parse_data.get("intent", {}).get("name")

    q = ("Is the NLU classification for '{}' with intent "
         "'{}' correct?".format(entities, intent))

    questions = [
        {
            "type": "confirm",
            "name": "nlu",
            "message": q,
        }
    ]
    answers = _ask_questions(questions, sender_id, endpoint)
    return answers["nlu"]


def _validate_nlu(intents, endpoint, sender_id):
    # type: (List[Text], EndpointConfig, Text) -> None
    """Validate if a user message, either text or intent is correct.

    If the prediction of the latest user message is incorrect,
    the tracker will be corrected with the correct intent / entities."""

    tracker = retrieve_tracker(endpoint, sender_id,
                               EventVerbosity.AFTER_RESTART)

    latest_message = latest_user_message(tracker.get("events", []))

    if latest_message.get("text").startswith(INTENT_MESSAGE_PREFIX):
        valid = _validate_user_regex(latest_message, intents)
    else:
        valid = _validate_user_text(latest_message, endpoint, sender_id)

    if not valid:
        corrected_intent = _request_intent_from_user(latest_message, intents,
                                                     sender_id, endpoint)
        evts = tracker.get("events", [])

        entities = _correct_entities(latest_message, endpoint, sender_id)
        corrected_nlu = {
            "intent": corrected_intent,
            "entities": entities,
            "text": latest_message.get("text")
        }

        _correct_wrong_nlu(corrected_nlu, evts, endpoint, sender_id)


def _correct_entities(latest_message, endpoint, sender_id):
    # type: (Dict[Text, Any], EndpointConfig, Text) -> Dict[Text, Any]
    """Validate the entities of a user message.

    Returns the corrected entities"""

    q = "Please mark the entities using [value](type) notation"
    entity_str = _as_md_message(latest_message.get("parse_data", {}))
    questions = [
        {
            "type": "input",
            "name": "annotation",
            "default": entity_str,
            "message": q,
        }
    ]
    answers = _ask_questions(questions, sender_id, endpoint)
    # noinspection PyProtectedMember
    parsed = MarkdownReader()._parse_training_example(answers["annotation"])
    return parsed.get("entities", [])


def _enter_user_message(sender_id, endpoint):
    # type: (Text, EndpointConfig) -> None
    """Request a new message from the user."""

    questions = [{
        "name": "message",
        "type": "input",
        "message": "Next user input (Ctr-c to abort):"
    }]

    answers = _ask_questions(questions, sender_id, endpoint,
                             lambda a: not a["message"])

    if answers["message"] == constants.USER_INTENT_RESTART:
        raise RestartConversation()

    send_message(endpoint, sender_id, answers["message"])


def is_listening_for_message(sender_id, endpoint):
    # type: (Text, EndpointConfig) -> bool
    """Check if the conversation is in need for a user message."""

    tracker = retrieve_tracker(endpoint, sender_id, EventVerbosity.APPLIED)

    for i, e in enumerate(reversed(tracker.get("events", []))):
        if e.get("event") == "user":
            return False
        elif e.get("event") == "action":
            return e.get("name") == ACTION_LISTEN_NAME
    return False


def _undo_latest(sender_id, endpoint):
    # type: (Text, EndpointConfig) -> None
    """Undo either the latest bot action or user message, whatever is last."""

    tracker = retrieve_tracker(endpoint, sender_id, EventVerbosity.ALL)

    cutoff_index = None
    for i, e in enumerate(reversed(tracker.get("events", []))):
        if e.get("event") in {"user", "action"}:
            cutoff_index = i
            break
        elif e.get("event") == "restart":
            break

    if cutoff_index is not None:
        events_to_keep = tracker["events"][:-(cutoff_index + 1)]

        # reset the events of the conversation to the events before
        # the most recent bot or user event
        replace_events(endpoint, sender_id, events_to_keep)


def _fetch_events(sender_ids,  # type: List[Union[Text, List[Event]]]
                  endpoint  # type: EndpointConfig
                  ):
    # type: (...) -> List[List[Event]]
    """Retrieve all event trackers from the endpoint for all sender ids."""

    event_sequences = []
    for sender_id in sender_ids:
        if isinstance(sender_id, six.string_types):
            tracker = retrieve_tracker(endpoint, sender_id)
            evts = tracker.get("events", [])

            for conversation in _split_conversation_at_restarts(evts):
                parsed_events = events.deserialise_events(conversation)
                event_sequences.append(parsed_events)
        else:
            event_sequences.append(sender_id)
    return event_sequences


def _plot_trackers(sender_ids,  # type: List[Union[Text, List[Event]]]
                   output_file,  # type: Optional[Text]
                   endpoint,  # type: EndpointConfig
                   unconfirmed=None  # type: Optional[List[Event]]
                   ):
    """Create a plot of the trackers of the passed sender ids.

    This assumes that the last sender id is the conversation we are currently
    working on. If there are events that are not part of this active tracker
    yet, they can be passed as part of `unconfirmed`. They will be appended
    to the currently active conversation."""

    if not output_file or not sender_ids:
        # if there is no output file provided, we are going to skip plotting
        # same happens if there are no sender ids
        return None

    event_sequences = _fetch_events(sender_ids, endpoint)

    if unconfirmed:
        event_sequences[-1].extend(unconfirmed)

    graph = visualize_neighborhood(event_sequences[-1],
                                   event_sequences,
                                   output_file=None,
                                   max_history=2)

    from networkx.drawing.nx_pydot import write_dot
    write_dot(graph, output_file)


def _print_help(skip_visualization):
    # type: (bool) -> None
    """Print some initial help message for the user."""

    if not skip_visualization:
        visualization_help = "Visualisation at {}/visualization.html." \
                             "".format(DEFAULT_SERVER_URL)
    else:
        visualization_help = ""

    utils.print_color("Bot loaded. {}\n"
                      "Type a message and press enter "
                      "(press 'Ctr-c' to exit). "
                      "".format(visualization_help), utils.bcolors.OKGREEN)


def record_messages(endpoint,  # type: EndpointConfig
                    sender_id=UserMessage.DEFAULT_SENDER_ID,  # type: Text
                    max_message_limit=None,  # type: Optional[int]
                    on_finish=None,  # type: Optional[Callable[[], None]]
                    finetune=False,  # type: bool
                    stories=None,  # type: Optional[Text]
                    skip_visualization=False  # type: bool
                    ):
    """Read messages from the command line and print bot responses."""

    from rasa_core import training

    try:
        _print_help(skip_visualization)

        try:
            domain = retrieve_domain(endpoint)
        except requests.exceptions.ConnectionError:
            logger.exception("Failed to connect to rasa core server at '{}'. "
                             "Is the server running?".format(endpoint.url))
            return

        trackers = training.load_data(stories, Domain.from_dict(domain),
                                      augmentation_factor=0,
                                      use_story_concatenation=False,
                                      )

        intents = [next(iter(i)) for i in (domain.get("intents") or [])]

        num_messages = 0
        sender_ids = [t.events for t in trackers] + [sender_id]

        if not skip_visualization:
            plot_file = "story_graph.dot"
            _plot_trackers(sender_ids, plot_file, endpoint)
        else:
            plot_file = None

        while not utils.is_limit_reached(num_messages, max_message_limit):
            try:
                if is_listening_for_message(sender_id, endpoint):
                    _enter_user_message(sender_id, endpoint)
                    _validate_nlu(intents, endpoint, sender_id)
                _predict_till_next_listen(endpoint, sender_id,
                                          finetune, sender_ids, plot_file)

                num_messages += 1
            except RestartConversation:
                send_event(endpoint, sender_id, {"event": "restart"})
                send_event(endpoint, sender_id, {"event": "action",
                                                 "name": ACTION_LISTEN_NAME})

                logger.info("Restarted conversation, starting a new one.")
            except UndoLastStep:
                _undo_latest(sender_id, endpoint)
                _print_history(sender_id, endpoint)
            except ForkTracker:
                _print_history(sender_id, endpoint)

                evts = _request_fork_from_user(sender_id, endpoint)
                sender_id = uuid.uuid4().hex

                if evts is not None:
                    replace_events(endpoint, sender_id, evts)
                    sender_ids.append(sender_id)
                    _print_history(sender_id, endpoint)
                    _plot_trackers(sender_ids, plot_file, endpoint)

    except Exception:
        logger.exception("An exception occurred while recording messages.")
        raise
    finally:
        if on_finish:
            on_finish()


def _start_interactive_learning_io(endpoint, stories, on_finish,
                                   finetune=False,
                                   skip_visualization=False):
    # type: (EndpointConfig, Text, Callable[[], None], bool, bool) -> None
    """Start the interactive learning message recording in a separate thread."""

    p = Thread(target=record_messages,
               kwargs={
                   "endpoint": endpoint,
                   "on_finish": on_finish,
                   "stories": stories,
                   "finetune": finetune,
                   "skip_visualization": skip_visualization})
    p.setDaemon(True)
    p.start()


def _serve_application(app, stories,
                       finetune=False,
                       serve_forever=True,
                       skip_visualization=False):
    # type: (Flask, Text, bool, bool, bool) -> WSGIServer
    """Start a core server and attach the interactive learning IO."""

    if not skip_visualization:
        _add_visualization_routes(app, "story_graph.dot")

    http_server = WSGIServer(('0.0.0.0', DEFAULT_SERVER_PORT), app, log=None)
    logger.info("Rasa Core server is up and running on "
                "{}".format(DEFAULT_SERVER_URL))
    http_server.start()

    endpoint = EndpointConfig(url=DEFAULT_SERVER_URL)
    _start_interactive_learning_io(endpoint, stories,
                                   http_server.stop,
                                   finetune=finetune,
                                   skip_visualization=skip_visualization)

    if serve_forever:
        try:
            http_server.serve_forever()
        except Exception as exc:
            logger.exception(exc)

    return http_server


def _add_visualization_routes(app, image_path=None):
    # type: (Flask, Text) -> None
    """Add routes to serve the conversation visualization files."""

    @app.route(VISUALIZATION_TEMPLATE_PATH, methods=["GET"])
    def visualisation_html():
        return send_from_directory(os.path.dirname(__file__),
                                   'visualization.html')

    @app.route("/visualization.dot", methods=["GET"])
    def visualisation_png():
        try:
            response = send_file(os.path.abspath(image_path))
            response.headers['Cache-Control'] = "no-cache"
            return response
        except FileNotFoundError:
            abort(404)


def run_interactive_learning(agent, stories,
                             finetune=False,
                             serve_forever=True,
                             skip_visualization=False):
    # type: (Agent, Text, bool, bool, bool) -> WSGIServer
    """Start the interactive learning with the model of the agent."""

    app = server.create_app(agent)

    return _serve_application(app, stories, finetune,
                              serve_forever, skip_visualization)<|MERGE_RESOLUTION|>--- conflicted
+++ resolved
@@ -17,10 +17,6 @@
 from colorclass import Color
 from flask import Flask, send_from_directory, send_file, abort
 from gevent.pywsgi import WSGIServer
-from terminaltables import SingleTable, AsciiTable
-from threading import Thread
-from typing import Any, Text, Dict, List, Optional, Callable, Union
-
 from rasa_core import utils, server, events, constants
 from rasa_core.actions.action import ACTION_LISTEN_NAME
 from rasa_core.agent import Agent
@@ -36,9 +32,13 @@
 from rasa_core.training.visualization import (
     visualize_neighborhood, VISUALIZATION_TEMPLATE_PATH)
 from rasa_core.utils import EndpointConfig
+from terminaltables import SingleTable, AsciiTable
+from threading import Thread
+from typing import Any, Text, Dict, List, Optional, Callable, Union
+
 from rasa_nlu.training_data import TrainingData
 from rasa_nlu.training_data.formats import MarkdownWriter, MarkdownReader
-from rasa_nlu.training_data.loading import load_data, _guess_format
+from rasa_nlu.training_data.loading import load_data, guess_format
 from rasa_nlu.training_data.message import Message
 
 # WARNING: This command line UI is using an external library
@@ -150,22 +150,20 @@
     return _response_as_json(r)
 
 
-<<<<<<< HEAD
-def send_action(endpoint, sender_id, action_name, is_new=False):
-    # type: (EndpointConfig, Text, Text) -> Dict[Text, Any]
-=======
 def send_action(endpoint,  # type: EndpointConfig
                 sender_id,  # type: Text
                 action_name,  # type: Text
                 policy=None,  # type: Optional[Text]
-                confidence=None  # type: Optional[float]
+                confidence=None,  # type: Optional[float]
+                is_new_action=False  # bool
                 ):
     # type: (...) -> Dict[Text, Any]
->>>>>>> 15401f12
     """Log an action to a conversation."""
 
-    payload = {"action": action_name, "policy": policy,
+    payload = {"action": action_name,
+               "policy": policy,
                "confidence": confidence}
+
     subpath = "/conversations/{}/execute".format(sender_id)
 
     try:
@@ -173,8 +171,8 @@
                              method="post",
                              subpath=subpath)
         return _response_as_json(r)
-    except requests.exceptions.HTTPError as e:
-        if is_new:
+    except requests.exceptions.HTTPError:
+        if is_new_action:
             logger.warning("You have created a new action: {} "
                            "which was not successfully executed. \n"
                            "If this action does not return any events, "
@@ -183,13 +181,16 @@
                            "you are recommended to implement this action "
                            "in your action server and try again."
                            "".format(action_name))
+
             payload = {"event": "action",
                        "name": action_name,
                        "timestamp": None}
+
             subpath = "/conversations/{}/tracker/events".format(sender_id)
             r = endpoint.request(json=payload,
                                  method="post",
                                  subpath=subpath)
+
             return _response_as_json(r)
         else:
             logger.error("failed to execute action!")
@@ -637,12 +638,12 @@
     }]
     answers = _ask_questions(questions, sender_id, endpoint)
     action_name = answers["action"]
-    is_new = False
-    if action_name == OTHER_ACTION:
-        is_new = True
+    is_new_action = action_name == OTHER_ACTION
+
+    if is_new_action:
         action_name = _request_free_text_action(sender_id, endpoint)
     print("Thanks! The bot will now run {}.\n".format(action_name))
-    return action_name, is_new
+    return action_name, is_new_action
 
 
 def _request_export_info():
@@ -683,9 +684,9 @@
     if not answers:
         sys.exit()
 
-    return answers["export stories"], \
-        answers["export nlu"], \
-        answers["export domain"]
+    return (answers["export stories"],
+            answers["export nlu"],
+            answers["export domain"])
 
 
 def _split_conversation_at_restarts(evts):
@@ -728,7 +729,7 @@
 
 
 def _collect_actions(evts):
-    # type: (List[Dict[Text, Any]]) -> List[Doct[Text, Any]]
+    # type: (List[Dict[Text, Any]]) -> List[Dict[Text, Any]]
     """Collect all the actionexecuted events into a list"""
 
     acts = []
@@ -779,12 +780,30 @@
     nlu_data = previous_examples.merge(TrainingData(msgs))
 
     with io.open(export_nlu_path, 'w', encoding="utf-8") as f:
-        if _guess_format(export_nlu_path) in ["md", "unk"]:
+        if guess_format(export_nlu_path) in {"md", "unk"}:
             f.write(nlu_data.as_markdown())
         else:
             f.write(nlu_data.as_json())
 
 
+def _entities_from_messages(messages):
+    """Return all entities that occur in atleast one of the messages."""
+    return list({e["entity"]
+                 for m in messages
+                 for e in m.data.get("entities", [])})
+
+
+def _intents_from_messages(messages):
+    """Return all intents that occur in atleast one of the messages."""
+
+    # set of distinct intents
+    intents = {m.data["intent"]
+               for m in messages
+               if "intent" in m.data}
+
+    return [{i: {"use_entities": True}} for i in intents]
+
+
 def _write_domain_to_file(domain_path, evts, endpoint):
     # type: (Text, List[Dict[Text, Any]], EndpointConfig) -> None
     """Write an updated domain file to the file path."""
@@ -792,17 +811,13 @@
     domain = retrieve_domain(endpoint)
     old_domain = Domain.from_dict(domain)
 
-    msgs = _collect_messages(evts)
+    messages = _collect_messages(evts)
     actions = _collect_actions(evts)
 
     new_domain = dict.fromkeys(domain.keys(), {})
-    new_domain["intents"] = [{i: {"use_entities": True}}
-                             for i in set(m.data["intent"]
-                                          for m in msgs)]
-    new_domain["entities"] = list(set([e["entity"]
-                                       for m in msgs
-                                       for e in m.data.get("entities", [])]))
-    new_domain["actions"] = list(set([e["name"] for e in actions]))
+    new_domain["intents"] = _intents_from_messages(messages)
+    new_domain["entities"] = _entities_from_messages(messages)
+    new_domain["actions"] = list({e["name"] for e in actions})
     new_domain = Domain.from_dict(new_domain)
     new_domain = old_domain.merge(new_domain)
 
@@ -862,7 +877,7 @@
                           endpoint,  # type: EndpointConfig
                           sender_id,  # type: Text
                           finetune=False,  # type: bool
-                          is_new=False  # type: bool
+                          is_new_action=False  # type: bool
                           ):
     # type: (...) -> None
     """A wrong action prediction got corrected, update core's tracker."""
@@ -870,15 +885,67 @@
     response = send_action(endpoint,
                            sender_id,
                            corrected_action,
-                           is_new=is_new)
+                           is_new_action=is_new_action)
 
     if finetune:
         send_finetune(endpoint,
                       response.get("tracker", {}).get("events", []))
 
 
+def _form_is_rejected(action_name, tracker):
+    """Check if the form got rejected with the most recent action name."""
+    return (tracker.get('active_form', {}).get('name')
+            and action_name != tracker['active_form']['name']
+            and action_name != ACTION_LISTEN_NAME)
+
+
+def _form_is_restored(action_name, tracker):
+    """Check whether the form is called again after it was rejected."""
+    return (tracker.get('active_form', {}).get('rejected')
+            and tracker.get('latest_action_name') == ACTION_LISTEN_NAME
+            and action_name == tracker.get('active_form', {}).get('name'))
+
+
+def _confirm_form_validation(action_name, tracker, endpoint, sender_id):
+    """Ask a user whether an input for a form should be validated.
+
+    Previous to this call, the active form was chosen after it was rejected."""
+
+    requested_slot = tracker.get("slots", {}).get(REQUESTED_SLOT)
+
+    validation_questions = [{
+        "name": "validation",
+        "type": "confirm",
+        "message": "Should '{}' validate user input to fill "
+                   "the slot '{}'?".format(action_name, requested_slot)
+    }]
+    form_answers = _ask_questions(validation_questions, sender_id, endpoint)
+
+    if not form_answers["validation"]:
+        # notify form action to skip validation
+        send_event(endpoint, sender_id,
+                   {"event": "form_validation", "validate": False})
+
+    elif not tracker.get('active_form', {}).get('validate'):
+        # handle contradiction with learned behaviour
+        warning_questions = [{
+            "name": "warning",
+            "type": "input",
+            "message": "ERROR: FormPolicy predicted no form validation "
+                       "based on previous training stories. "
+                       "Make sure to remove contradictory stories "
+                       "from training data. "
+                       "Otherwise predicting no form validation "
+                       "will not work as expected."
+        }]
+        _ask_questions(warning_questions, sender_id, endpoint)
+        # notify form action to validate an input
+        send_event(endpoint, sender_id,
+                   {"event": "form_validation", "validate": True})
+
+
 def _validate_action(action_name,  # type: Text
-                     policy,       # type: Text
+                     policy,  # type: Text
                      confidence,  # type: float
                      predictions,  # type: List[Dict[Text, Any]]
                      endpoint,  # type: EndpointConfig
@@ -899,78 +966,29 @@
         }
     ]
     answers = _ask_questions(questions, sender_id, endpoint)
+
     if not answers["action"]:
-<<<<<<< HEAD
-        corrected_action, is_new = _request_action_from_user(
-            predictions,
-            sender_id,
-            endpoint)
-        _correct_wrong_action(corrected_action, endpoint, sender_id,
-                              finetune=finetune, is_new=is_new)
-        return corrected_action == ACTION_LISTEN_NAME
-=======
-        action_name = _request_action_from_user(predictions, sender_id,
-                                                endpoint)
+        action_name, is_new_action = _request_action_from_user(
+                predictions, sender_id, endpoint)
+    else:
+        is_new_action = False
 
     tracker = retrieve_tracker(endpoint, sender_id,
                                EventVerbosity.AFTER_RESTART)
 
-    # check whether the form is rejected
-    form_is_rejected = (
-            tracker.get('active_form', {}).get('name') and
-            action_name not in {tracker['active_form']['name'],
-                                ACTION_LISTEN_NAME}
-    )
-    # check whether the form is called again after it was rejected
-    form_is_restored = (
-            tracker.get('active_form', {}).get('rejected') and
-            tracker.get('latest_action_name') == 'action_listen' and
-            action_name == tracker.get('active_form', {}).get('name')
-    )
-    if form_is_rejected:
+    if _form_is_rejected(action_name, tracker):
         # notify the tracker that form was rejected
         send_event(endpoint, sender_id,
                    {"event": "action_execution_rejected",
                     "name": tracker['active_form']['name']})
-    elif form_is_restored:
-        # active form was chosen after it was rejected
-        # ask a user whether an input should be validated
-        q = ("Should '{}' validate user input to fill the slot '{}'?"
-             "".format(action_name, tracker.get("slots",
-                                                {}).get(REQUESTED_SLOT)))
-        validation_questions = [{
-            "name": "validation",
-            "type": "confirm",
-            "message": q
-        }]
-        form_answers = _ask_questions(validation_questions, sender_id,
-                                      endpoint)
-        if not form_answers["validation"]:
-            # notify form action to skip validation
-            send_event(endpoint, sender_id, {"event": "form_validation",
-                                             "validate": False})
-        elif not tracker.get('active_form', {}).get('validate'):
-            # handle contradiction with learned behaviour
-            q = ("ERROR: FormPolicy predicted no form validation "
-                 "based on previous training stories. "
-                 "Make sure to remove contradictory stories "
-                 "from training data. "
-                 "Otherwise predicting no form validation "
-                 "will not work as expected.")
-            warning_questions = [{
-                "name": "warning",
-                "type": "input",
-                "message": q
-            }]
-            _ask_questions(warning_questions, sender_id, endpoint)
-            # notify form action to validate an input
-            send_event(endpoint, sender_id, {"event": "form_validation",
-                                             "validate": True})
+
+    elif _form_is_restored(action_name, tracker):
+        _confirm_form_validation(action_name, tracker, endpoint, sender_id)
 
     if not answers["action"]:
         _correct_wrong_action(action_name, endpoint, sender_id,
-                              finetune=finetune)
->>>>>>> 15401f12
+                              finetune=finetune,
+                              is_new_action=is_new_action)
     else:
         send_action(endpoint, sender_id, action_name, policy, confidence)
 
