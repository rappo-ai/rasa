--- conflicted
+++ resolved
@@ -684,7 +684,6 @@
         if not latest_message or latest_message == UserUttered.empty():
             return state_dict
 
-<<<<<<< HEAD
         state_dict[USER] = latest_message.as_dict_core()
 
         # filter entities based on intent config
@@ -695,39 +694,6 @@
             ]
         )
         state_dict[USER]["entities"] = entities
-=======
-        intent_name = latest_message.intent.get(INTENT_NAME_KEY)
-
-        if intent_name:
-            for entity_name in self._get_featurized_entities(latest_message):
-                key = f"entity_{entity_name}"
-                state_dict[key] = 1.0
-
-        # Set all set slots with the featurization of the stored value
-        for key, slot in tracker.slots.items():
-            if slot is not None:
-                if slot.value == "None" and slot.as_feature():
-                    # TODO: this is a hack to make a rule know
-                    #  that slot or form should not be set
-                    #  but only if the slot is featurized
-                    slot_id = f"slot_{key}_None"
-                    state_dict[slot_id] = 1
-                else:
-                    for i, slot_value in enumerate(slot.as_feature()):
-                        if slot_value != 0:
-                            slot_id = f"slot_{key}_{i}"
-                            state_dict[slot_id] = slot_value
-
-        if "intent_ranking" in latest_message.parse_data:
-            for intent in latest_message.parse_data["intent_ranking"]:
-                if intent.get(INTENT_NAME_KEY):
-                    intent_id = "intent_{}".format(intent[INTENT_NAME_KEY])
-                    state_dict[intent_id] = intent["confidence"]
-
-        elif intent_name:
-            intent_id = "intent_{}".format(latest_message.intent[INTENT_NAME_KEY])
-            state_dict[intent_id] = latest_message.intent.get("confidence", 1.0)
->>>>>>> b26e51ca
 
         return state_dict
 
