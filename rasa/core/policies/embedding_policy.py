from collections import namedtuple
import copy
import json
import logging
import os
import warnings

import numpy as np
import typing
from tqdm import tqdm
from typing import Any, List, Optional, Text, Dict, Tuple, Union

import rasa.utils.io
from rasa.core import utils
from rasa.core.actions.action import ACTION_LISTEN_NAME
from rasa.core.domain import Domain
from rasa.core.featurizers import (
    TrackerFeaturizer,
    FullDialogueTrackerFeaturizer,
    LabelTokenizerSingleStateFeaturizer,
    MaxHistoryTrackerFeaturizer
)
from rasa.core.policies.policy import Policy

import tensorflow as tf
from tensorflow.python.ops import gen_array_ops
from tensor2tensor.layers import common_attention
from tensor2tensor.layers import common_layers
from tensor2tensor.models.transformer import transformer_base, transformer_prepare_encoder, transformer_encoder
from tensor2tensor.models.evolved_transformer import evolved_transformer_encoder

from rasa.core.policies.tf_utils import (
    TimeAttentionWrapper,
    ChronoBiasLayerNormBasicLSTMCell,
)
from rasa.core.trackers import DialogueStateTracker
from rasa.utils.common import is_logging_disabled

if typing.TYPE_CHECKING:
    from rasa.core.policies.tf_utils import TimeAttentionWrapperState

try:
    import cPickle as pickle  # pytype: disable=import-error
except ImportError:
    import pickle

tf.contrib._warning = None  # avoid warning println on contrib import - remove for tf 2

logger = logging.getLogger(__name__)

# namedtuple for all tf session related data
SessionData = namedtuple(
    "SessionData",
    (
        "X",
        "Y",
        "slots",
        "previous_actions",
        "actions_for_Y",
        "x_for_no_intent",
        "y_for_no_action",
        "y_for_action_listen",
        "all_Y_d",
    ),
)


class EmbeddingPolicy(Policy):
    """Recurrent Embedding Dialogue Policy (REDP)

    The policy that is used in our paper https://arxiv.org/abs/1811.11707
    """

    SUPPORTS_ONLINE_TRAINING = True

    # default properties (DOC MARKER - don't remove)
    defaults = {
        # nn architecture
        # a list of hidden layers sizes before user embed layer
        # number of hidden layers is equal to the length of this list
        "hidden_layers_sizes_a": [],
        # a list of hidden layers sizes before bot embed layer
        # number of hidden layers is equal to the length of this list
        "hidden_layers_sizes_b": [],

        "transformer": False,
        "pos_encoding": "timing",  # {"timing", "emb", "custom_timing"}
        # introduce phase shift in time encodings between transformers
        # 0.5 - 0.8 works on small dataset
        "pos_max_timescale": 1.0e1,
        "max_seq_length": 256,
        "num_heads": 4,
        # number of units in rnn cell
        "rnn_size": 128,
        "num_rnn_layers": 1,
        # training parameters
        # flag if to turn on layer normalization for lstm cell
        "layer_norm": True,
        # initial and final batch sizes - batch size will be
        # linearly increased for each epoch
        "batch_size": [8, 32],
        # number of epochs
        "epochs": 1,
        # set random seed to any int to get reproducible results
        "random_seed": None,
        # embedding parameters
        # dimension size of embedding vectors
        "embed_dim": 20,
        # how similar the algorithm should try
        # to make embedding vectors for correct actions
        "mu_pos": 0.8,  # should be 0.0 < ... < 1.0 for 'cosine'
        # maximum negative similarity for incorrect actions
        "mu_neg": -0.2,  # should be -1.0 < ... < 1.0 for 'cosine'
        # the type of the similarity
        "similarity_type": "cosine",  # string 'cosine' or 'inner'
        # the number of incorrect actions, the algorithm will minimize
        # their similarity to the user input during training
        "num_neg": 20,
        # flag if minimize only maximum similarity over incorrect actions
        "use_max_sim_neg": True,  # flag which loss function to use
        # regularization
        # the scale of L2 regularization
        "C2": 0.001,
        # the scale of how important is to minimize the maximum similarity
        # between embeddings of different actions
        "C_emb": 0.8,
        # scale loss with inverse frequency of bot actions
        "scale_loss_by_action_counts": True,
        # dropout rate for user nn
        "droprate_a": 0.0,
        # dropout rate for bot nn
        "droprate_b": 0.0,
        # dropout rate for rnn
        "droprate_rnn": 0.1,
        # attention parameters
        # flag to use attention over user input
        # as an input to rnn
        "attn_before_rnn": True,
        # flag to use attention over prev bot actions
        # and copy it to output bypassing rnn
        "attn_after_rnn": True,
        # flag to use `sparsemax` instead of `softmax` for attention
        "sparse_attention": False,  # flag to use sparsemax for probs
        # the range of allowed location-based attention shifts
        "attn_shift_range": None,  # if None, set to mean dialogue length / 2
        # visualization of accuracy
        # how often calculate train accuracy
        "evaluate_every_num_epochs": 20,  # small values may hurt performance
        # how many examples to use for calculation of train accuracy
        "evaluate_on_num_examples": 100,  # large values may hurt performance
    }

    # end default properties (DOC MARKER - don't remove)

    @staticmethod
    def _standard_featurizer(max_history=None):
        if max_history is None:
            return FullDialogueTrackerFeaturizer(LabelTokenizerSingleStateFeaturizer())
        else:
            return MaxHistoryTrackerFeaturizer(LabelTokenizerSingleStateFeaturizer(), max_history=max_history)

    def __init__(
        self,
        featurizer: Optional['FullDialogueTrackerFeaturizer'] = None,
        priority: int = 1,
        encoded_all_actions: Optional['np.ndarray'] = None,
        graph: Optional['tf.Graph'] = None,
        session: Optional['tf.Session'] = None,
        intent_placeholder: Optional['tf.Tensor'] = None,
        action_placeholder: Optional['tf.Tensor'] = None,
        slots_placeholder: Optional['tf.Tensor'] = None,
        prev_act_placeholder: Optional['tf.Tensor'] = None,
        dialogue_len: Optional['tf.Tensor'] = None,
        x_for_no_intent: Optional['tf.Tensor'] = None,
        y_for_no_action: Optional['tf.Tensor'] = None,
        y_for_action_listen: Optional['tf.Tensor'] = None,
        similarity_op: Optional['tf.Tensor'] = None,
        alignment_history: Optional['tf.Tensor'] = None,
        user_embed: Optional['tf.Tensor'] = None,
        bot_embed: Optional['tf.Tensor'] = None,
        slot_embed: Optional['tf.Tensor'] = None,
        dial_embed: Optional['tf.Tensor'] = None,
        rnn_embed: Optional['tf.Tensor'] = None,
        attn_embed: Optional['tf.Tensor'] = None,
        copy_attn_debug: Optional['tf.Tensor'] = None,
        all_time_masks: Optional['tf.Tensor'] = None,
        attention_weights=None,
        max_history: Optional[int] = None,
        **kwargs: Any
    ) -> None:
        # if featurizer:
        #     if not isinstance(featurizer, FullDialogueTrackerFeaturizer):
        #         raise TypeError(
        #             "Passed tracker featurizer of type {}, "
        #             "should be FullDialogueTrackerFeaturizer."
        #             "".format(type(featurizer).__name__)
        #         )
        if not featurizer:
            featurizer = self._standard_featurizer(max_history)
        super(EmbeddingPolicy, self).__init__(featurizer, priority)

        # flag if to use the same embeddings for user and bot
        try:
            self.share_embedding = self.featurizer.state_featurizer.use_shared_vocab
        except AttributeError:
            self.share_embedding = False

        self._load_params(**kwargs)

        # chrono initialization for forget bias
        self.characteristic_time = None

        # encode all actions with numbers
        # persist this array for prediction time
        self.encoded_all_actions = encoded_all_actions

        # tf related instances
        self.graph = graph
        self.session = session
        self.a_in = intent_placeholder
        self.b_in = action_placeholder
        self.c_in = slots_placeholder
        self.b_prev_in = prev_act_placeholder
        self._dialogue_len = dialogue_len
        self._x_for_no_intent_in = x_for_no_intent
        self._y_for_no_action_in = y_for_no_action
        self._y_for_action_listen_in = y_for_action_listen
        self.sim_op = similarity_op

        # store attention probability distribution as
        # concatenated tensor of each attention types
        self.alignment_history = alignment_history

        # persisted embeddings
        self.user_embed = user_embed
        self.bot_embed = bot_embed
        self.slot_embed = slot_embed
        self.dial_embed = dial_embed

        self.rnn_embed = rnn_embed
        self.attn_embed = attn_embed
        self.copy_attn_debug = copy_attn_debug

        self.all_time_masks = all_time_masks
        self.attention_weights = attention_weights
        # internal tf instances
        self._train_op = None
        self._is_training = None
        self._loss_scales = None

    # init helpers
    def _load_nn_architecture_params(self, config: Dict[Text, Any]) -> None:
        self.hidden_layer_sizes = {
            "a": config["hidden_layers_sizes_a"],
            "b": config["hidden_layers_sizes_b"],
        }

        if self.share_embedding:
            if self.hidden_layer_sizes["a"] != self.hidden_layer_sizes["b"]:
                raise ValueError(
                    "Due to sharing vocabulary "
                    "in the featurizer, embedding weights "
                    "are shared as well. "
                    "So hidden_layers_sizes_a={} should be "
                    "equal to hidden_layers_sizes_b={}"
                    "".format(
                        self.hidden_layer_sizes["a"], self.hidden_layer_sizes["b"]
                    )
                )
        self.transformer = config['transformer']
        self.pos_encoding = config['pos_encoding']
        self.pos_max_timescale = config['pos_max_timescale']
        self.max_seq_length = config['max_seq_length']
        self.num_heads = config['num_heads']

        self.rnn_size = config["rnn_size"]
        self.num_rnn_layers = config["num_rnn_layers"]
        self.layer_norm = config["layer_norm"]

        self.batch_size = config["batch_size"]

        self.epochs = config["epochs"]

        self.random_seed = config["random_seed"]

    def _load_embedding_params(self, config: Dict[Text, Any]) -> None:
        self.embed_dim = config["embed_dim"]
        self.mu_pos = config["mu_pos"]
        self.mu_neg = config["mu_neg"]
        self.similarity_type = config["similarity_type"]
        self.num_neg = config["num_neg"]
        self.use_max_sim_neg = config["use_max_sim_neg"]

    def _load_regularization_params(self, config: Dict[Text, Any]) -> None:
        self.C2 = config["C2"]
        self.C_emb = config["C_emb"]
        self.scale_loss_by_action_counts = config["scale_loss_by_action_counts"]
        self.droprate = {
            "a": config["droprate_a"],
            "b": config["droprate_b"],
            "rnn": config["droprate_rnn"],
        }

    def _load_attn_params(self, config: Dict[Text, Any]) -> None:
        self.sparse_attention = config["sparse_attention"]
        self.attn_shift_range = config["attn_shift_range"]
        self.attn_after_rnn = config["attn_after_rnn"]
        self.attn_before_rnn = config["attn_before_rnn"]

    def is_using_attention(self):
        return self.attn_after_rnn or self.attn_before_rnn

    def _load_visual_params(self, config: Dict[Text, Any]) -> None:
        self.evaluate_every_num_epochs = config["evaluate_every_num_epochs"]
        if self.evaluate_every_num_epochs < 1:
            self.evaluate_every_num_epochs = self.epochs
        self.evaluate_on_num_examples = config["evaluate_on_num_examples"]

    def _load_params(self, **kwargs: Dict[Text, Any]) -> None:
        config = copy.deepcopy(self.defaults)
        config.update(kwargs)

        self._tf_config = self._load_tf_config(config)
        self._load_nn_architecture_params(config)
        self._load_embedding_params(config)
        self._load_regularization_params(config)
        self._load_attn_params(config)
        self._load_visual_params(config)

    # data helpers
    # noinspection PyPep8Naming
    def _create_X_slots_previous_actions(
        self, data_X: np.ndarray
    ) -> Tuple[np.ndarray, np.ndarray, np.ndarray]:
        """Extract feature vectors

        for user input (X), slots and
        previously executed actions from training data.
        """

        featurizer = self.featurizer.state_featurizer
        slot_start = featurizer.user_feature_len
        previous_start = slot_start + featurizer.slot_feature_len

        X = data_X[:, :, :slot_start]
        slots = data_X[:, :, slot_start:previous_start]
        previous_actions = data_X[:, :, previous_start:]

        return X, slots, previous_actions

    # noinspection PyPep8Naming
    @staticmethod
    def _actions_for_Y(data_Y: np.ndarray) -> np.ndarray:
        """Prepare Y data for training: extract actions indices."""
        return data_Y.argmax(axis=-1)

    # noinspection PyPep8Naming
    def _action_features_for_Y(self, actions_for_Y: np.ndarray) -> np.ndarray:
        """Prepare Y data for training: features for action labels."""

        if len(actions_for_Y.shape) == 2:
            return np.stack(
                [
                    np.stack(
                        [self.encoded_all_actions[action_idx] for action_idx in action_ids]
                    )
                    for action_ids in actions_for_Y
                ]
            )
        else:
            return np.stack(
                [
                    self.encoded_all_actions[action_idx] for action_idx in actions_for_Y
                ]
            )

    # noinspection PyPep8Naming
    @staticmethod
    def _create_zero_vector(X: np.ndarray) -> np.ndarray:
        """Create zero vector of shape (1, X.shape[-1])."""

        return np.zeros((1, X.shape[-1]), X.dtype)

    def _create_y_for_action_listen(self, domain: "Domain") -> np.ndarray:
        """Extract feature vector for action_listen"""
        action_listen_idx = domain.index_for_action(ACTION_LISTEN_NAME)
        return self.encoded_all_actions[action_listen_idx : action_listen_idx + 1]

    # noinspection PyPep8Naming
    def _create_all_Y_d(self, dialogue_len: int) -> np.ndarray:
        """Stack encoded_all_intents on top of each other

        to create candidates for training examples and
        to calculate training accuracy.
        """

        return np.stack([self.encoded_all_actions] * dialogue_len)

    # noinspection PyPep8Naming
    def _create_tf_session_data(
        self, domain: "Domain", data_X: np.ndarray, data_Y: Optional[np.ndarray] = None
    ) -> SessionData:
        """Combine all tf session related data into a named tuple"""

        X, slots, previous_actions = self._create_X_slots_previous_actions(data_X)

        if data_Y is not None:
            # training time
            actions_for_Y = self._actions_for_Y(data_Y)
            Y = self._action_features_for_Y(actions_for_Y)
        else:
            # prediction time
            actions_for_Y = None
            Y = None

        x_for_no_intent = self._create_zero_vector(X)
        y_for_no_action = self._create_zero_vector(previous_actions)
        y_for_action_listen = self._create_y_for_action_listen(domain)

        # is needed to calculate train accuracy
        if isinstance(self.featurizer, FullDialogueTrackerFeaturizer):
            dial_len = X.shape[1]
        else:
            dial_len = 1
        all_Y_d = self._create_all_Y_d(dial_len)

        return SessionData(
            X=X,
            Y=Y,
            slots=slots,
            previous_actions=previous_actions,
            actions_for_Y=actions_for_Y,
            x_for_no_intent=x_for_no_intent,
            y_for_no_action=y_for_no_action,
            y_for_action_listen=y_for_action_listen,
            all_Y_d=all_Y_d,
        )

    # tf helpers:
    def _create_tf_nn(
        self,
        x_in: 'tf.Tensor',
        layer_sizes: List,
        droprate: float,
        layer_name_suffix: Text,
    ) -> 'tf.Tensor':
        """Create nn with hidden layers and name suffix."""

        reg = tf.contrib.layers.l2_regularizer(self.C2)
        x = tf.nn.relu(x_in)
        for i, layer_size in enumerate(layer_sizes):
            x = tf.layers.dense(
                inputs=x,
                units=layer_size,
                activation=tf.nn.relu,
                kernel_regularizer=reg,
                name="hidden_layer_{}_{}".format(layer_name_suffix, i),
                reuse=tf.AUTO_REUSE,
            )
            x = tf.layers.dropout(x, rate=droprate, training=self._is_training)
        return x

    def _create_embed(self, x: 'tf.Tensor', layer_name_suffix: Text) -> 'tf.Tensor':
        """Create dense embedding layer with a name."""

        reg = tf.contrib.layers.l2_regularizer(self.C2)
        embed_x = tf.layers.dense(
            inputs=x,
            units=self.embed_dim,
            activation=None,
            kernel_regularizer=reg,
            name="embed_layer_{}".format(layer_name_suffix),
            reuse=tf.AUTO_REUSE,
        )
        return embed_x

    def _create_tf_user_embed(self, a_in: 'tf.Tensor') -> 'tf.Tensor':
        """Create embedding user vector."""

        layer_name_suffix = "a_and_b" if self.share_embedding else "a"

        a = self._create_tf_nn(
            a_in,
            self.hidden_layer_sizes["a"],
            self.droprate["a"],
            layer_name_suffix=layer_name_suffix,
        )
        return self._create_embed(a, layer_name_suffix=layer_name_suffix)

    def _create_tf_bot_embed(self, b_in: 'tf.Tensor') -> 'tf.Tensor':
        """Create embedding bot vector."""

        layer_name_suffix = "a_and_b" if self.share_embedding else "b"

        b = self._create_tf_nn(
            b_in,
            self.hidden_layer_sizes["b"],
            self.droprate["b"],
            layer_name_suffix=layer_name_suffix,
        )
        return self._create_embed(b, layer_name_suffix=layer_name_suffix)

    def _create_tf_no_intent_embed(self, x_for_no_intent_i: 'tf.Tensor') -> 'tf.Tensor':
        """Create embedding user vector for empty intent."""

        layer_name_suffix = "a_and_b" if self.share_embedding else "a"

        x_for_no_intent = self._create_tf_nn(
            x_for_no_intent_i,
            self.hidden_layer_sizes["a"],
            droprate=0,
            layer_name_suffix=layer_name_suffix,
        )
        return tf.stop_gradient(
            self._create_embed(x_for_no_intent, layer_name_suffix=layer_name_suffix)
        )

    def _create_tf_no_action_embed(self, y_for_no_action_in: 'tf.Tensor') -> 'tf.Tensor':
        """Create embedding bot vector for empty action and action_listen."""

        layer_name_suffix = "a_and_b" if self.share_embedding else "b"

        y_for_no_action = self._create_tf_nn(
            y_for_no_action_in,
            self.hidden_layer_sizes["b"],
            droprate=0,
            layer_name_suffix=layer_name_suffix,
        )
        return tf.stop_gradient(
            self._create_embed(y_for_no_action, layer_name_suffix=layer_name_suffix)
        )

    def _create_rnn_cell(self) -> tf.contrib.rnn.RNNCell:
        """Create one rnn cell."""

        # chrono initialization for forget bias
        # assuming that characteristic time is max dialogue length
        # left border that initializes forget gate close to 0
        bias_0 = -1.0

        # right border that initializes forget gate close to 1
        bias_1 = np.log(self.characteristic_time - 1.0)
        fbias = (bias_1 - bias_0) * np.random.random(self.rnn_size) + bias_0

        if self.attn_after_rnn:
            # since attention is copied to rnn output,
            # embedding should be performed inside the cell
            embed_layer_size = self.embed_dim
        else:
            embed_layer_size = None

        keep_prob = 1.0 - (
            self.droprate["rnn"] * tf.cast(self._is_training, tf.float32)
        )

        return ChronoBiasLayerNormBasicLSTMCell(
            num_units=self.rnn_size,
            layer_norm=self.layer_norm,
            forget_bias=fbias,
            input_bias=-fbias,
            dropout_keep_prob=keep_prob,
            out_layer_size=embed_layer_size,
        )

    @staticmethod
    def _num_units(memory: 'tf.Tensor') -> int:
        return memory.shape[-1].value

    def _create_attn_mech(
        self, memory: 'tf.Tensor', real_length: 'tf.Tensor'
    ) -> tf.contrib.seq2seq.AttentionMechanism:

        return tf.contrib.seq2seq.BahdanauAttention(
            num_units=self._num_units(memory),
            memory=memory,
            memory_sequence_length=real_length,
            normalize=True,
            probability_fn=tf.identity,
            # we only attend to memory up to a current time step
            # it does not affect alignments, but
            # is important for interpolation gate
            score_mask_value=0,
        )

    def cell_input_fn(
        self,
        rnn_inputs: 'tf.Tensor',
        attention: 'tf.Tensor',
        num_cell_input_memory_units: int,
    ) -> 'tf.Tensor':
        """Combine rnn inputs and attention into cell input.

        Args:
          rnn_inputs: Tensor, first output from `rnn_and_attn_inputs_fn`.

          attention: Tensor, concatenated all attentions for one time step.

          num_cell_input_memory_units: int, number of the first units in
                                       `attention` that are responsible for
                                       enhancing cell input.

        Returns:
          A Tensor `cell_inputs` to feed to an rnn cell.
        """

        if num_cell_input_memory_units:
            if num_cell_input_memory_units == self.embed_dim:
                # since attention can contain additional
                # attention mechanisms, only attention
                # from previous user input is used as an input
                # for rnn cell and only if memory before rnn
                # is the same size as embed_utter
                return tf.concat(
                    [
                        rnn_inputs[:, : self.embed_dim]
                        + attention[:, :num_cell_input_memory_units],
                        rnn_inputs[:, self.embed_dim :],
                    ],
                    -1,
                )
            else:
                # in current implementation it cannot fall here,
                # but this Exception exists in case
                # attention before rnn is changed
                raise ValueError(
                    "Number of memory units {} is not "
                    "equal to number of utter units {}. "
                    "Please modify cell input function "
                    "accordingly."
                    "".format(num_cell_input_memory_units, self.embed_dim)
                )
        else:
            return rnn_inputs

    def rnn_and_attn_inputs_fn(
        self, inputs: 'tf.Tensor', cell_state: 'tf.Tensor'
    ) -> Tuple['tf.Tensor', 'tf.Tensor']:
        """Construct rnn input and attention mechanism input.

        Args:
          inputs: Tensor, concatenated all embeddings for one time step:
                  [embed_utter, embed_slots, embed_prev_action].

          cell_state: Tensor, state of an rnn cell.

        Returns:
          Tuple of Tensors `rnn_inputs, attn_inputs` to feed to
          rnn and attention mechanisms.
        """

        # the hidden state c and slots are not included,
        # in hope that algorithm would learn correct attention
        # regardless of the hidden state c of an lstm and slots
        if isinstance(cell_state, tf.contrib.rnn.LSTMStateTuple):
            attn_inputs = tf.concat([inputs[:, : self.embed_dim], cell_state.h], -1)
        else:
            attn_inputs = tf.concat([inputs[:, : self.embed_dim], cell_state], -1)

        # include slots in inputs but exclude previous action, since
        # rnn should get previous action from its hidden state
        rnn_inputs = inputs[:, : (self.embed_dim + self.embed_dim)]

        return rnn_inputs, attn_inputs

    def _create_attn_cell(
        self,
        cell: tf.contrib.rnn.RNNCell,
        embed_utter: 'tf.Tensor',
        embed_prev_action: 'tf.Tensor',
        real_length: 'tf.Tensor',
        embed_for_no_intent: 'tf.Tensor',
        embed_for_no_action: 'tf.Tensor',
        embed_for_action_listen: 'tf.Tensor',
    ) -> tf.contrib.rnn.RNNCell:
        """Wrap cell in attention wrapper with given memory."""

        if self.attn_before_rnn:
            # create attention over previous user input
            num_memory_units_before_rnn = self._num_units(embed_utter)
            with tf.variable_scope('before', reuse=tf.AUTO_REUSE):
                attn_mech = self._create_attn_mech(embed_utter, real_length)

            # create mask for empty user input not to pay attention to it
            ignore_mask = tf.reduce_all(
                tf.equal(tf.expand_dims(embed_for_no_intent, 0), embed_utter), -1
            )

            # do not use attention by location before rnn
            attn_shift_range = 0
        else:
            attn_mech = None
            ignore_mask = None
            num_memory_units_before_rnn = None
            attn_shift_range = None

        if self.attn_after_rnn:
            # create attention over previous bot actions
            with tf.variable_scope('after', reuse=tf.AUTO_REUSE):
                attn_mech_after_rnn = self._create_attn_mech(embed_prev_action, real_length)

            # create mask for empty bot action or action_listen
            # not to pay attention to them
            ignore_mask_listen = tf.logical_or(
                tf.reduce_all(
                    tf.equal(tf.expand_dims(embed_for_no_action, 0), embed_prev_action),
                    -1,
                ),
                tf.reduce_all(
                    tf.equal(
                        tf.expand_dims(embed_for_action_listen, 0), embed_prev_action
                    ),
                    -1,
                ),
            )

            if attn_mech is not None:
                # if there is another attention mechanism,
                # create a list of attention mechanisms
                attn_mech = [attn_mech, attn_mech_after_rnn]
                ignore_mask = [ignore_mask, ignore_mask_listen]
                attn_shift_range = [attn_shift_range, self.attn_shift_range]
            else:
                attn_mech = attn_mech_after_rnn
                ignore_mask = ignore_mask_listen
                attn_shift_range = self.attn_shift_range

            # this particular attention mechanism is unusual
            # in the sense that its calculated attention vector is directly
            # added to cell output, therefore enabling copy mechanism

            # `index_of_attn_to_copy` is used by `TimeAttentionWrapper`,
            # to know which attention to copy
            index_of_attn_to_copy = -1
        else:
            index_of_attn_to_copy = None

        return TimeAttentionWrapper(
            cell=cell,
            attention_mechanism=attn_mech,
            sequence_len=self._dialogue_len,
            attn_shift_range=attn_shift_range,
            sparse_attention=self.sparse_attention,
            rnn_and_attn_inputs_fn=self.rnn_and_attn_inputs_fn,
            ignore_mask=ignore_mask,
            cell_input_fn=lambda inputs, attention: (
                self.cell_input_fn(inputs, attention, num_memory_units_before_rnn)
            ),
            index_of_attn_to_copy=index_of_attn_to_copy,
            likelihood_fn=lambda emb_1, emb_2: (self._tf_sim(emb_1, emb_2, None)),
            tensor_not_to_copy=embed_for_action_listen,
            output_attention=True,
            alignment_history=True,
        )

    def _create_tf_dial_embed(
        self,
        embed_utter: 'tf.Tensor',
        embed_slots: 'tf.Tensor',
        embed_prev_action: 'tf.Tensor',
        mask: 'tf.Tensor',
        embed_for_no_intent: 'tf.Tensor',
        embed_for_no_action: 'tf.Tensor',
        embed_for_action_listen: 'tf.Tensor',
    ) -> Tuple['tf.Tensor', Union['tf.Tensor', "TimeAttentionWrapperState"]]:
        """Create rnn for dialogue level embedding."""

        cell_input = tf.concat([embed_utter, embed_slots, embed_prev_action], -1)

        cell = self._create_rnn_cell()

        real_length = tf.cast(tf.reduce_sum(mask, 1), tf.int32)

        if self.is_using_attention():
            cell = self._create_attn_cell(
                cell,
                embed_utter,
                embed_prev_action,
                real_length,
                embed_for_no_intent,
                embed_for_no_action,
                embed_for_action_listen,
            )

        with tf.variable_scope('rnn_decoder', reuse=tf.AUTO_REUSE):
            return tf.nn.dynamic_rnn(
                cell,
                cell_input,
                dtype=tf.float32,
                sequence_length=real_length,
            )

    def _create_transformer_encoder(self, a_in, c_in, b_prev_in, mask, attention_weights):
        x_in = tf.concat([a_in, b_prev_in], -1)
        # print(x_in.shape[-1])
        # exit()

        # x = x_in
        hparams = transformer_base()

        hparams.num_hidden_layers = self.num_rnn_layers
        hparams.hidden_size = self.rnn_size
        # it seems to be factor of 4 for transformer architectures in t2t
        hparams.filter_size = hparams.hidden_size * 4
        hparams.num_heads = self.num_heads
        hparams.relu_dropout = self.droprate["rnn"]
        hparams.pos = self.pos_encoding

        hparams.max_length = self.max_seq_length

        hparams.unidirectional_encoder = True

        hparams.self_attention_type = "dot_product_relative_v2"
        hparams.max_relative_position = 5
        hparams.add_relative_to_values = True

        # hparams.proximity_bias = True

        # When not in training mode, set all forms of dropout to zero.
        for key, value in hparams.values().items():
            if key.endswith("dropout") or key == "label_smoothing":
                setattr(hparams, key, value * tf.cast(self._is_training, tf.float32))
        reg = tf.contrib.layers.l2_regularizer(self.C2)

        x = tf.layers.dense(inputs=x_in,
                            units=hparams.hidden_size,
                            use_bias=False,
                            kernel_initializer=tf.random_normal_initializer(0.0, hparams.hidden_size ** -0.5),
                            kernel_regularizer=reg,
                            name='transformer_embed_layer',
                            reuse=tf.AUTO_REUSE)
        # a = tf.layers.dense(inputs=a_in,
        #                     units=hparams.hidden_size/3,
        #                     use_bias=False,
        #                     kernel_initializer=tf.random_normal_initializer(0.0, hparams.hidden_size ** -0.5),
        #                     kernel_regularizer=reg,
        #                     name='transformer_embed_layer_a',
        #                     reuse=tf.AUTO_REUSE)
        #
        c = tf.layers.dense(inputs=c_in,
                            units=hparams.hidden_size,
                            use_bias=False,
                            kernel_initializer=tf.random_normal_initializer(0.0, hparams.hidden_size ** -0.5),
                            kernel_regularizer=reg,
                            name='transformer_embed_layer_c',
                            reuse=tf.AUTO_REUSE)
        #
        # b = tf.layers.dense(inputs=b_prev_in,
        #                     units=hparams.hidden_size/3,
        #                     use_bias=False,
        #                     kernel_initializer=tf.random_normal_initializer(0.0, hparams.hidden_size ** -0.5),
        #                     kernel_regularizer=reg,
        #                     name='transformer_embed_layer_b',
        #                     reuse=tf.AUTO_REUSE)

        # x = tf.concat([a, c, b], -1)

        x = tf.layers.dropout(x, rate=hparams.layer_prepostprocess_dropout, training=self._is_training)

        if hparams.multiply_embedding_mode == "sqrt_depth":
            x *= hparams.hidden_size ** 0.5
            c *= hparams.hidden_size ** 0.5

        x *= tf.expand_dims(mask, -1)

        with tf.variable_scope('transformer', reuse=tf.AUTO_REUSE):
            (x,
             self_attention_bias,
             encoder_decoder_attention_bias
             ) = transformer_prepare_encoder(x, None, hparams)

            if hparams.pos == 'custom_timing':
                x = common_attention.add_timing_signal_1d(x, max_timescale=self.pos_max_timescale)

            x *= tf.expand_dims(mask, -1)

            x = tf.nn.dropout(x, 1.0 - hparams.layer_prepostprocess_dropout)

            attn_bias_for_padding = None
            # Otherwise the encoder will just use encoder_self_attention_bias.
            if hparams.unidirectional_encoder:
                attn_bias_for_padding = encoder_decoder_attention_bias

            x = transformer_encoder(
                x,
                self_attention_bias,
                hparams,
                nonpadding=mask,
                save_weights_to=attention_weights,
                attn_bias_for_padding=attn_bias_for_padding,
            )

            # x = tf.concat([x, c_in], -1)
            # c_gate = tf.layers.dense(inputs=x,
            #                          # units=hparams.hidden_size,
            #                          # activation=tf.nn.softmax,
            #                          units=1,
            #                          activation=tf.math.sigmoid,
            #                          bias_initializer=tf.constant_initializer(-1),
            #                          # use_bias=False,
            #                          # kernel_initializer=tf.random_normal_initializer(0.0, hparams.hidden_size ** -0.5),
            #                          kernel_regularizer=reg,
            #                          name='slots_gate_layer_c',
            #                          reuse=tf.AUTO_REUSE)
            x += c #* c_gate
            # x = common_layers.layer_postprocess(x, c, hparams)
            x *= tf.expand_dims(mask, -1)

            return tf.nn.relu(x), self_attention_bias, x_in

    @staticmethod
    def _rearrange_fn(list_tensor_1d_mask_1d):
        """Rearranges tensor_1d to put all the values
            where mask_1d=1 to the right and
            where mask_1d=0 to the left"""
        tensor_1d, mask_1d = list_tensor_1d_mask_1d

        partitioned_tensor = tf.dynamic_partition(tensor_1d, mask_1d, 2)

        return tf.concat(partitioned_tensor, 0)

    @staticmethod
    def _arrange_back_fn(list_tensor_1d_mask_1d):
        """Arranges back tensor_1d to restore original order
            modified by `_rearrange_fn` according to mask_1d:
            - number of 0s in mask_1d values on the left are set to
              their corresponding places where mask_1d=0,
            - number of 1s in mask_1d values on the right are set to
              their corresponding places where mask_1d=1"""
        tensor_1d, mask_1d = list_tensor_1d_mask_1d

        mask_indices = tf.dynamic_partition(
            tf.range(tf.shape(tensor_1d)[0]), mask_1d, 2
        )

        mask_sum = tf.reduce_sum(mask_1d, axis=0)
        partitioned_tensor = [
            tf.zeros_like(tensor_1d[:-mask_sum]),
            tensor_1d[-mask_sum:],
        ]

        return tf.dynamic_stitch(mask_indices, partitioned_tensor)

    def _action_to_copy(self, x_in, x, self_attention_bias, embed_prev_action, embed_for_action_listen, embed_for_no_action):
        with tf.variable_scope('copy', reuse=tf.AUTO_REUSE):
            ignore_mask_listen = tf.to_float(tf.logical_or(
                tf.reduce_all(
                    tf.equal(tf.expand_dims(embed_for_no_action, 0), embed_prev_action),
                    -1,
                ),
                tf.reduce_all(
                    tf.equal(tf.expand_dims(embed_for_action_listen, 0), embed_prev_action),
                    -1,
                ),
            ))

            triag_mask = tf.expand_dims(
                common_attention.attention_bias_to_padding(self_attention_bias[0, 0, :, tf.newaxis, tf.newaxis, :]), 0)
            diag_mask = 1 - (1 - triag_mask) * tf.cumprod(triag_mask, axis=-1, exclusive=True, reverse=True)

            bias = self_attention_bias + common_attention.attention_bias_ignore_padding(ignore_mask_listen) * tf.expand_dims(diag_mask, 1)

            copy_weights = {}
            common_attention.multihead_attention(x_in,
                                                 embed_prev_action,
                                                 bias,
                                                 self.rnn_size,
                                                 self.embed_dim,
                                                 self.embed_dim,
                                                 1,
                                                 0,
                                                 save_weights_to=copy_weights)

        copy_weights = copy_weights['copy/multihead_attention/dot_product_attention'][:, 0, :, :]
        bias = bias[:, 0, :, :]
        shape = tf.shape(copy_weights)
        copy_weights = tf.reshape(copy_weights, (-1, shape[-1]))
        x_flat = tf.reshape(x_in, (-1, x_in.shape[-1]))
        bias = tf.reshape(bias, (-1, shape[-1]))
        ignore_mask = common_attention.attention_bias_to_padding(bias[:, tf.newaxis, tf.newaxis, :], tf.to_int32)

        s_w = tf.layers.dense(
            inputs=x_flat,
            units=2 * self.attn_shift_range + 1,
            activation=tf.nn.softmax,
            name="shift_weight",
            reuse=tf.AUTO_REUSE
        )
        mask = 1 - ignore_mask
        conv_weights = tf.map_fn(
            self._rearrange_fn, [copy_weights, mask], dtype=copy_weights.dtype
        )

        conv_weights = tf.reverse(conv_weights, axis=[1])

        # preare probs for tf.nn.depthwise_conv2d
        # [in_width, in_channels=batch]
        conv_weights = tf.transpose(conv_weights, [1, 0])
        # [batch=1, in_height=1, in_width=time+1, in_channels=batch]
        conv_weights = conv_weights[tf.newaxis, tf.newaxis, :, :]

        # [filter_height=1, filter_width=2*attn_shift_range+1,
        #   in_channels=batch, channel_multiplier=1]
        conv_s_w = tf.transpose(s_w, [1, 0])
        conv_s_w = conv_s_w[tf.newaxis, :, :, tf.newaxis]

        # perform 1d convolution
        # [batch=1, out_height=1, out_width=time+1, out_channels=batch]
        conv_weights = tf.nn.depthwise_conv2d_native(
            conv_weights, conv_s_w, [1, 1, 1, 1], "SAME"
        )
        conv_weights = conv_weights[0, 0, :, :]
        conv_weights = tf.transpose(conv_weights, [1, 0])

        conv_weights = tf.reverse(conv_weights, axis=[1])

        # arrange probs back to their original time order
        copy_weights = tf.map_fn(
            self._arrange_back_fn, [conv_weights, mask], dtype=conv_weights.dtype
        )

        # sharpening parameter
        g_sh = tf.layers.dense(
            inputs=x_flat,
            units=1,
            activation=lambda a: tf.nn.softplus(a) + 1,
            bias_initializer=tf.constant_initializer(1),
            name="gamma_sharp",
            reuse=tf.AUTO_REUSE
        )

        powed_weights = tf.pow(copy_weights, g_sh)
        copy_weights = powed_weights / (tf.reduce_sum(powed_weights, 1, keepdims=True) + 1e-32)

        copy_weights = tf.reshape(copy_weights, shape)

        # remove current time
        copy_prev = copy_weights * diag_mask
        keep_current = copy_weights * (1 - diag_mask)
        dial_embed = self._create_embed(x, layer_name_suffix="out")
        return tf.matmul(copy_prev, embed_prev_action) + tf.matmul(keep_current, dial_embed), copy_weights

    @staticmethod
    def _alignments_history_from(final_state: "TimeAttentionWrapperState") -> 'tf.Tensor':
        """Extract alignments history form final rnn cell state."""

        alignments_from_state = final_state.alignment_history
        if not isinstance(alignments_from_state, tuple):
            alignments_from_state = [alignments_from_state]

        alignment_history = []
        for alignments in alignments_from_state:
            # reshape to (batch, time, memory_time)
            alignment_history.append(tf.transpose(alignments.stack(), [1, 0, 2]))

        return tf.concat(alignment_history, -1)

    @staticmethod
    def _all_time_masks_from(final_state: "TimeAttentionWrapperState") -> 'tf.Tensor':
        """Extract all time masks form final rnn cell state."""

        # reshape to (batch, time, memory_time) and ignore last time
        # because time_mask is created for the next time step
        return tf.transpose(final_state.all_time_masks.stack(), [1, 0, 2])[:, :-1, :]

    def _sims_rnn_to_max_from(self, cell_output: 'tf.Tensor') -> List['tf.Tensor']:
        """Save intermediate tensors for debug purposes."""

        if self.attn_after_rnn:
            # extract additional debug tensors
            num_add = TimeAttentionWrapper.additional_output_size()
            self.copy_attn_debug = cell_output[:, :, -num_add:]

            # extract additional similarity to maximize
            sim_attn_to_max = cell_output[:, :, -num_add]
            sim_state_to_max = cell_output[:, :, -num_add + 1]
            return [sim_attn_to_max, sim_state_to_max]
        else:
            return []

    def _embed_dialogue_from(self, cell_output: 'tf.Tensor') -> 'tf.Tensor':
        """Extract or calculate dialogue level embedding from cell_output."""

        if self.attn_after_rnn:
            # embedding layer is inside rnn cell
            embed_dialogue = cell_output[:, :, : self.embed_dim]

            # extract additional debug tensors
            num_add = TimeAttentionWrapper.additional_output_size()
            self.rnn_embed = cell_output[
                :, :, self.embed_dim : (self.embed_dim + self.embed_dim)
            ]
            self.attn_embed = cell_output[
                :, :, (self.embed_dim + self.embed_dim) : -num_add
            ]
        else:
            # add embedding layer to rnn cell output
            embed_dialogue = self._create_embed(
                cell_output[:, :, : self.rnn_size], layer_name_suffix="out"
            )
            if self.attn_before_rnn:
                # extract additional debug tensors
                self.attn_embed = cell_output[:, :, self.rnn_size :]

        return embed_dialogue

    def _tf_sample_neg(self,
                       pos_b,
                       neg_bs=None,
                       neg_ids=None,
                       batch_size=None,
                       first_only=False
                       ) -> 'tf.Tensor':

        all_b = pos_b[tf.newaxis, :, :]
        if batch_size is None:
            batch_size = tf.shape(pos_b)[0]
        all_b = tf.tile(all_b, [batch_size, 1, 1])
        if neg_bs is None and neg_ids is None:
            return all_b

        def sample_neg_b():
            if neg_bs is not None:
                _neg_bs = neg_bs
            elif neg_ids is not None:
                _neg_bs = tf.batch_gather(all_b, neg_ids)
            else:
                raise
            return tf.concat([pos_b[:, tf.newaxis, :], _neg_bs], 1)

        if first_only:
            out_b = pos_b[:, tf.newaxis, :]
        else:
            out_b = all_b

        if neg_bs is not None:
            cond = tf.logical_and(self._is_training, tf.shape(neg_bs)[0] > 1)
        elif neg_ids is not None:
            cond = tf.logical_and(self._is_training, tf.shape(neg_ids)[0] > 1)
        else:
            raise

        return tf.cond(cond, sample_neg_b, lambda: out_b)

    def _tf_calc_iou(self,
                     b_raw,
                     neg_bs=None,
                     neg_ids=None
                     ) -> 'tf.Tensor':

        tiled_intent_raw = self._tf_sample_neg(b_raw, neg_bs=neg_bs, neg_ids=neg_ids)
        pos_b_raw = tiled_intent_raw[:, :1, :]
        neg_b_raw = tiled_intent_raw[:, 1:, :]
        intersection_b_raw = tf.minimum(neg_b_raw, pos_b_raw)
        union_b_raw = tf.maximum(neg_b_raw, pos_b_raw)

        return tf.reduce_sum(intersection_b_raw, -1) / tf.reduce_sum(union_b_raw, -1)

    def _tf_sim(
        self,
        embed_dialogue: 'tf.Tensor',
        embed_action: 'tf.Tensor',
        mask: Optional['tf.Tensor'],
    ) -> Union[Tuple['tf.Tensor', 'tf.Tensor'],
               Tuple['tf.Tensor', 'tf.Tensor', 'tf.Tensor']]:
        """Define similarity.

        This method has two roles:
        - calculate similarity between
            two embedding vectors of the same size
            and output binary mask and similarity;
        - calculate similarity with several embedded actions for the loss
            and output similarities between user input and bot actions
            and similarities between bot actions.

        They are kept in the same helper method,
        because it is necessary for them to be mathematically identical.
        """

        if self.similarity_type not in {"cosine", "inner"}:
            raise ValueError(
                "Wrong similarity type {}, "
                "should be 'cosine' or 'inner'"
                "".format(self.similarity_type)
            )

        if len(embed_dialogue.shape) == 2 and len(embed_action.shape) == 2:
            # calculate similarity between
            # two embedding vectors of the same size

            # always use cosine sim for copy mech
            embed_dialogue = tf.nn.l2_normalize(embed_dialogue, -1)
            embed_action = tf.nn.l2_normalize(embed_action, -1)

            cos_sim = tf.reduce_sum(embed_dialogue * embed_action, -1, keepdims=True)

            bin_sim = tf.where(
                cos_sim > (self.mu_pos - self.mu_neg) / 2.0,
                tf.ones_like(cos_sim),
                tf.zeros_like(cos_sim),
            )

            # output binary mask and similarity
            return bin_sim, cos_sim

        else:
            # calculate similarity with several
            # embedded actions for the loss

            if self.similarity_type == "cosine":
                # normalize embedding vectors for cosine similarity
                embed_dialogue = tf.nn.l2_normalize(embed_dialogue, -1)
                embed_action = tf.nn.l2_normalize(embed_action, -1)

            if len(embed_dialogue.shape) == 4:
                embed_dialogue_pos = embed_dialogue[:, :, :1, :]
            else:
                embed_dialogue_pos = tf.expand_dims(embed_dialogue, -2)

            sim = tf.reduce_sum(
                embed_dialogue_pos * embed_action, -1
            ) * tf.expand_dims(mask, 2)

            sim_bot_emb = tf.reduce_sum(
                embed_action[:, :, :1, :] * embed_action[:, :, 1:, :], -1
            ) * tf.expand_dims(mask, 2)

            if len(embed_dialogue.shape) == 4:
                sim_dial_emb = tf.reduce_sum(
                    embed_dialogue[:, :, :1, :] * embed_dialogue[:, :, 1:, :], -1
                ) * tf.expand_dims(mask, 2)
            else:
                sim_dial_emb = None

            if len(embed_dialogue.shape) == 4:
                sim_dial_bot_emb = tf.reduce_sum(
                    embed_dialogue[:, :, :1, :] * embed_action[:, :, 1:, :], -1
                ) * tf.expand_dims(mask, 2)
            else:
                sim_dial_bot_emb = None

            # output similarities between user input and bot actions
            # and similarities between bot actions
            return sim,  sim_bot_emb, sim_dial_emb, sim_dial_bot_emb

    # noinspection PyPep8Naming
    def _scale_loss_by_count_actions(
        self,
        X,
        Y,
        slots,
        previous_actions,
    ) -> Union[np.ndarray, List[List]]:
        """Calculate inverse proportionality of repeated actions."""

        if self.scale_loss_by_action_counts:
            # if isinstance(self.featurizer, FullDialogueTrackerFeaturizer):
            #     full = tf.concat([X, slots, previous_actions, Y], -1)
            # else:
            full = Y

            flat = tf.reshape(full, (-1, full.shape[-1]))
            _, i, c = gen_array_ops.unique_with_counts_v2(flat, axis=[0])
            c = tf.cast(c, tf.float32)

            counts = tf.reshape(tf.gather(c, i), (tf.shape(Y)[0], tf.shape(Y)[1]))

            # do not include [-1 -1 ... -1 0] in averaging
            # and smooth it by taking sqrt

            if isinstance(self.featurizer, FullDialogueTrackerFeaturizer):
                # action_listen is the top one by an order
                max_c = tf.math.top_k(c, 2)[0][1]
            else:
                max_c = tf.reduce_max(c)
            # max_c = tf.math.top_k(c, 2)[0][1]
            # max_c = tf.cond(tf.shape(c)[0] > 1, lambda: tf.math.top_k(c, 2)[0][1], lambda: tf.reduce_max(c))
            # max_c = tf.reduce_max(c)

            return tf.maximum(max_c / counts, 1)
            # return tf.maximum(tf.square(max_c / counts), 1)

            # exit()
        #     full_X = tf.concat(
        #         [X, slots, previous_actions, Y], -1
        #     )
        #     full_X = tf.reshape(full_X, (-1, full_X.shape[-1]))
        #     # include [-1 -1 ... -1 0] as first
        #     # full_X = tf.concat([full_X[-1:], full_X], 0)
        #
        #     _, i, c = gen_array_ops.unique_with_counts_v2(full_X, axis=[0])
        #     c = tf.cast(c, tf.float32)
        #
        #     counts = tf.reshape(tf.gather(c, i), (tf.shape(X)[0], tf.shape(X)[1]))
        #
        #     # do not include [-1 -1 ... -1 0] in averaging
        #     # and smooth it by taking sqrt
        #     return tf.maximum(tf.sqrt(tf.reduce_mean(c) / counts), 1)
        else:
            return [[None]]

<<<<<<< HEAD
    def _regularization_loss(self):
        # type: () -> Union['tf.Tensor', int]
=======
    def _regularization_loss(self) -> Union[tf.Tensor, int]:
>>>>>>> 84afa6e6
        """Add regularization to the embed layer inside rnn cell."""

        if self.attn_after_rnn:
            vars_to_reg = [
                tf.nn.l2_loss(tf_var)
                for tf_var in tf.trainable_variables()
                if "cell/out_layer/kernel" in tf_var.name
            ]
            if vars_to_reg:
                return self.C2 * tf.add_n(vars_to_reg)

        return 0

    def _tf_loss(
        self,
        sim: 'tf.Tensor',
        sim_bot_emb: 'tf.Tensor',
        sim_dial_emb: 'tf.Tensor',
        sims_rnn_to_max: List['tf.Tensor'],
        bad_negs,
        mask: 'tf.Tensor',
        batch_bad_negs
    ) -> 'tf.Tensor':
        """Define loss."""

        # loss for maximizing similarity with correct action
        loss = tf.maximum(0., self.mu_pos - sim[:, :, 0])

        # loss for minimizing similarity with `num_neg` incorrect actions
        sim_neg = sim[:, :, 1:] + common_attention.large_compatible_negative(bad_negs.dtype) * bad_negs
        if self.use_max_sim_neg:
            # minimize only maximum similarity over incorrect actions
            max_sim_neg = tf.reduce_max(sim_neg, -1)
            loss += tf.maximum(0., self.mu_neg + max_sim_neg)
        else:
            # minimize all similarities with incorrect actions
            max_margin = tf.maximum(0., self.mu_neg + sim_neg)
            loss += tf.reduce_sum(max_margin, -1)

        if isinstance(self.featurizer, FullDialogueTrackerFeaturizer) and self.scale_loss_by_action_counts:
            # scale loss inverse proportionally to number of action counts
            loss *= self._loss_scales

        # penalize max similarity between bot embeddings
        sim_bot_emb += common_attention.large_compatible_negative(bad_negs.dtype) * bad_negs
        max_sim_bot_emb = tf.maximum(0., tf.reduce_max(sim_bot_emb, -1))
        loss += max_sim_bot_emb * self.C_emb

        # penalize max similarity between dial embeddings
        if sim_dial_emb is not None:
            sim_dial_emb += common_attention.large_compatible_negative(batch_bad_negs.dtype) * batch_bad_negs
            max_sim_input_emb = tf.maximum(0., tf.reduce_max(sim_dial_emb, -1))
            loss += max_sim_input_emb * self.C_emb

        # maximize similarity returned by time attention wrapper
        for sim_to_add in sims_rnn_to_max:
            loss += tf.maximum(0.0, 1.0 - sim_to_add)

        # mask loss for different length sequences
        loss *= mask
        # average the loss over sequence length
        loss = tf.reduce_sum(loss, -1) / tf.reduce_sum(mask, 1)

        # average the loss over the batch
        loss = (
            tf.reduce_mean(loss)
            # add regularization losses
            + self._regularization_loss()
            + tf.losses.get_regularization_loss()
        )
        return loss

    def _tf_loss_2(
        self,
        sim: 'tf.Tensor',
        sim_bot_emb: 'tf.Tensor',
        sim_dial_emb: 'tf.Tensor',
        sim_dial_bot_emb,
        sims_rnn_to_max: List['tf.Tensor'],
        bad_negs,
        mask: 'tf.Tensor',
        batch_bad_negs=None,
    ) -> 'tf.Tensor':
        """Define loss."""

        all_sim = [sim[:, :, :1],
                   sim[:, :, 1:] + common_attention.large_compatible_negative(bad_negs.dtype) * bad_negs,
                   sim_bot_emb + common_attention.large_compatible_negative(bad_negs.dtype) * bad_negs,
                   ]
        if sim_dial_emb is not None:
            all_sim.append(sim_dial_emb + common_attention.large_compatible_negative(batch_bad_negs.dtype) * batch_bad_negs)

        if sim_dial_bot_emb is not None:
            all_sim.append(sim_dial_bot_emb + common_attention.large_compatible_negative(bad_negs.dtype) * bad_negs)

        logits = tf.concat(all_sim, -1)
        pos_labels = tf.ones_like(logits[:, :, :1])
        neg_labels = tf.zeros_like(logits[:, :, 1:])
        labels = tf.concat([pos_labels, neg_labels], -1)

        pred = tf.nn.softmax(logits)
        # fake_logits = tf.concat([logits[:, :, :1] - common_attention.large_compatible_negative(logits.dtype),
        #                          logits[:, :, 1:] + common_attention.large_compatible_negative(logits.dtype)], -1)

        # ones = tf.ones_like(pred[:, :, 0])
        # zeros = tf.zeros_like(pred[:, :, 0])

        # already_learned = tf.where(pred[:, :, 0] > 0.8, zeros, ones)
        already_learned = tf.pow((1 - pred[:, :, 0]) / 0.5, 4)

        # if isinstance(self.featurizer, FullDialogueTrackerFeaturizer):
        # if self.scale_loss_by_action_counts:
        #     scale_mask = self._loss_scales * mask
        # else:
        scale_mask = mask
        # else:
        #     scale_mask = 1.0

        loss = tf.losses.softmax_cross_entropy(labels,
                                               logits,
                                               scale_mask * already_learned)
        # add regularization losses
        loss += self._regularization_loss() + tf.losses.get_regularization_loss()

        # maximize similarity returned by time attention wrapper
        add_loss = []
        for sim_to_add in sims_rnn_to_max:
            add_loss.append(tf.maximum(0.0, 1.0 - sim_to_add))

        if add_loss:
            # mask loss for different length sequences
            add_loss = sum(add_loss) * mask
            # average the loss over sequence length
            add_loss = tf.reduce_sum(add_loss, -1) / tf.reduce_sum(mask, 1)
            # average the loss over the batch
            add_loss = tf.reduce_mean(add_loss)

            loss += add_loss

        return loss

    # training methods
    def train(
        self,
        training_trackers: List['DialogueStateTracker'],
        domain: 'Domain',
        **kwargs: Any
    ) -> None:
        """Train the policy on given training trackers."""

        logger.debug("Started training embedding policy.")

        # set numpy random seed
        np.random.seed(self.random_seed)

        # dealing with training data
        training_data = self.featurize_for_training(training_trackers, domain, **kwargs)
        # assume that characteristic time is the mean length of the dialogues
        self.characteristic_time = np.mean(training_data.true_length)
        if self.attn_shift_range is None:
            self.attn_shift_range = int(self.characteristic_time / 2)

        # encode all actions with policies' featurizer
        self.encoded_all_actions = self.featurizer.state_featurizer.create_encoded_all_actions(
            domain
        )

        # check if number of negatives is less than number of actions
        logger.debug(
            "Check if num_neg {} is smaller "
            "than number of actions {}, "
            "else set num_neg to the number of actions - 1"
            "".format(self.num_neg, domain.num_actions)
        )
        self.num_neg = min(self.num_neg, domain.num_actions - 1)

        # extract actual training data to feed to tf session
        session_data = self._create_tf_session_data(
            domain, training_data.X, training_data.y
        )

        self.graph = tf.Graph()

        with self.graph.as_default():
            # set random seed in tf
            tf.set_random_seed(self.random_seed)

            batch_size_in = tf.placeholder(tf.int64)
            train_dataset = tf.data.Dataset.from_tensor_slices((session_data.X,
                                                                session_data.Y,
                                                                session_data.slots,
                                                                session_data.previous_actions))
            train_dataset = train_dataset.shuffle(buffer_size=len(session_data.X))
            train_dataset = train_dataset.batch(batch_size_in)

            if self.evaluate_on_num_examples:
                ids = np.random.permutation(len(session_data.X))[:self.evaluate_on_num_examples]

                val_dataset = tf.data.Dataset.from_tensor_slices((session_data.X[ids],
                                                                  session_data.Y[ids],
                                                                  session_data.slots[ids],
                                                                  session_data.previous_actions[ids])
                                                                 ).batch(self.evaluate_on_num_examples)
            else:
                val_dataset = None

            iterator = tf.data.Iterator.from_structure(train_dataset.output_types,
                                                       train_dataset.output_shapes,
                                                       output_classes=train_dataset.output_classes)

            self.a_in, self.b_in, self.c_in, self.b_prev_in = iterator.get_next()

            self.a_in = tf.cast(self.a_in, tf.float32)
            self.b_in = tf.cast(self.b_in, tf.float32)
            self.c_in = tf.cast(self.c_in, tf.float32)
            self.b_prev_in = tf.cast(self.b_prev_in, tf.float32)

            # they don't change
            self._x_for_no_intent_in = tf.constant(
                session_data.x_for_no_intent,
                dtype=tf.float32,
                name="x_for_no_intent",
            )
            self._y_for_no_action_in = tf.constant(
                session_data.y_for_no_action,
                dtype=tf.float32,
                name="y_for_no_action",
            )
            self._y_for_action_listen_in = tf.constant(
                session_data.y_for_action_listen,
                dtype=tf.float32,
                name="y_for_action_listen",
            )
            all_actions = tf.constant(self.encoded_all_actions,
                                      dtype=tf.float32,
                                      name="all_actions")

            # dynamic variables
            self._is_training = tf.placeholder_with_default(False, shape=())
            self._dialogue_len = tf.placeholder(
                dtype=tf.int32, shape=(), name="dialogue_len"
            )

            # mask different length sequences
            # if there is at least one `-1` it should be masked
            mask = tf.sign(tf.reduce_max(self.a_in, -1) + 1)

            self.bot_embed = self._create_tf_bot_embed(self.b_in)
            all_actions_embed = self._create_tf_bot_embed(all_actions)

            embed_prev_action = self._create_tf_bot_embed(self.b_prev_in)
            embed_for_no_action = self._create_tf_no_action_embed(
                self._y_for_no_action_in
            )
            embed_for_action_listen = self._create_tf_no_action_embed(
                self._y_for_action_listen_in
            )

            if self.transformer:
                self.attention_weights = {}
                tr_out, self_attention_bias, tr_in = self._create_transformer_encoder(self.a_in, self.c_in, self.b_prev_in, mask, self.attention_weights)
                # self.dial_embed, self.attention_weights = self._action_to_copy(tr_in, tr_out, self_attention_bias, embed_prev_action, embed_for_action_listen, embed_for_no_action)
                self.dial_embed = self._create_embed(tr_out, layer_name_suffix="out") #+ self._create_embed(self.c_in, layer_name_suffix="slots")
                sims_rnn_to_max = []
            else:
                # create embedding vectors
                self.user_embed = self._create_tf_user_embed(self.a_in)
                self.slot_embed = self._create_embed(self.c_in, layer_name_suffix="slt")

                embed_for_no_intent = self._create_tf_no_intent_embed(
                    self._x_for_no_intent_in
                )

                # get rnn output
                cell_output, final_state = self._create_tf_dial_embed(
                    self.user_embed,
                    self.slot_embed,
                    embed_prev_action,
                    mask,
                    embed_for_no_intent,
                    embed_for_no_action,
                    embed_for_action_listen,
                )
                # process rnn output
                if self.is_using_attention():
                    self.alignment_history = self._alignments_history_from(final_state)

                    self.all_time_masks = self._all_time_masks_from(final_state)

                sims_rnn_to_max = self._sims_rnn_to_max_from(cell_output)
                self.dial_embed = self._embed_dialogue_from(cell_output)

            # calculate similarities
            if isinstance(self.featurizer, MaxHistoryTrackerFeaturizer):
                self.b_in = tf.expand_dims(self.b_in, 1)
                self.bot_embed = tf.expand_dims(self.bot_embed, 1)
                self.dial_embed = self.dial_embed[:, -1:, :]
                mask = mask[:, -1:]

            b_raw = tf.reshape(self.b_in, (-1, self.b_in.shape[-1]))

            _, i, c = gen_array_ops.unique_with_counts_v2(b_raw, axis=[0])
            counts = tf.expand_dims(tf.reshape(tf.gather(tf.cast(c, tf.float32), i), (tf.shape(b_raw)[0],)), 0)
            batch_neg_ids = tf.random.categorical(tf.log((1. - tf.eye(tf.shape(b_raw)[0])/counts)), self.num_neg)

            batch_iou_bot = self._tf_calc_iou(b_raw, neg_ids=batch_neg_ids)
            batch_bad_negs = 1. - tf.nn.relu(tf.sign(1. - batch_iou_bot))
            batch_bad_negs = tf.reshape(batch_bad_negs, (tf.shape(self.dial_embed)[0],
                                                         tf.shape(self.dial_embed)[1],
                                                         -1))

            neg_ids = tf.random.categorical(tf.log(tf.ones((tf.shape(b_raw)[0], tf.shape(all_actions)[0]))), self.num_neg)

            tiled_all_actions = tf.tile(tf.expand_dims(all_actions, 0), (tf.shape(b_raw)[0], 1, 1))
            neg_bs = tf.batch_gather(tiled_all_actions, neg_ids)
            iou_bot = self._tf_calc_iou(b_raw, neg_bs)
            bad_negs = 1. - tf.nn.relu(tf.sign(1. - iou_bot))
            bad_negs = tf.reshape(bad_negs, (tf.shape(self.bot_embed)[0],
                                             tf.shape(self.bot_embed)[1],
                                             -1))

            dial_embed_flat = tf.reshape(self.dial_embed, (-1, self.dial_embed.shape[-1]))

            tiled_dial_embed = self._tf_sample_neg(dial_embed_flat, neg_ids=batch_neg_ids, first_only=True)
            tiled_dial_embed = tf.reshape(tiled_dial_embed, (tf.shape(self.dial_embed)[0],
                                                             tf.shape(self.dial_embed)[1],
                                                             -1,
                                                             self.dial_embed.shape[-1]))

            bot_embed_flat = tf.reshape(self.bot_embed, (-1, self.bot_embed.shape[-1]))
            tiled_all_actions_embed = tf.tile(tf.expand_dims(all_actions_embed, 0), (tf.shape(b_raw)[0], 1, 1))
            neg_embs = tf.batch_gather(tiled_all_actions_embed, neg_ids)
            tiled_bot_embed = self._tf_sample_neg(bot_embed_flat, neg_bs=neg_embs)
            tiled_bot_embed = tf.reshape(tiled_bot_embed, (tf.shape(self.bot_embed)[0],
                                                           tf.shape(self.bot_embed)[1],
                                                           -1,
                                                           self.bot_embed.shape[-1]))

            # self.sim_op, sim_bot_emb, sim_dial_emb = self._tf_sim(self.dial_embed, tiled_bot_embed, mask)
            self.sim_op, sim_bot_emb, sim_dial_emb, sim_dial_bot_emb = self._tf_sim(tiled_dial_embed, tiled_bot_embed, mask)

            # construct loss
            if self.scale_loss_by_action_counts:
                self._loss_scales = self._scale_loss_by_count_actions(self.a_in, self.b_in, self.c_in, self.b_prev_in)
            else:
                self._loss_scales = None
            # loss = self._tf_loss_2(self.sim_op, sim_bot_emb, sim_dial_emb, sims_rnn_to_max, bad_negs, mask)
            loss = self._tf_loss_2(self.sim_op, sim_bot_emb, sim_dial_emb, sim_dial_bot_emb, sims_rnn_to_max, bad_negs, mask, batch_bad_negs)

            # define which optimizer to use
            self._train_op = tf.train.AdamOptimizer(
                # learning_rate=0.001, epsilon=1e-16
            ).minimize(loss)

            train_init_op = iterator.make_initializer(train_dataset)
            if self.evaluate_on_num_examples:
                val_init_op = iterator.make_initializer(val_dataset)
            else:
                val_init_op = None

            # train tensorflow graph
            self.session = tf.Session(config=self._tf_config)

            # self._train_tf(session_data, loss, mask)
            self._train_tf_dataset(train_init_op, val_init_op, batch_size_in, loss, mask, session_data.X.shape[1])

            dialogue_len = None  # use dynamic time for rnn
            # create placeholders
            self.a_in = tf.placeholder(
                dtype=tf.float32,
                shape=(None, dialogue_len, session_data.X.shape[-1]),
                name="a",
            )
            self.b_in = tf.placeholder(
                dtype=tf.float32,
                shape=(None, dialogue_len, None, session_data.Y.shape[-1]),
                name="b",
            )
            self.c_in = tf.placeholder(
                dtype=tf.float32,
                shape=(None, dialogue_len, session_data.slots.shape[-1]),
                name="slt",
            )
            self.b_prev_in = tf.placeholder(
                dtype=tf.float32,
                shape=(None, dialogue_len, session_data.Y.shape[-1]),
                name="b_prev",
            )

            # mask different length sequences
            # if there is at least one `-1` it should be masked
            mask = tf.sign(tf.reduce_max(self.a_in, -1) + 1)

            self.bot_embed = self._create_tf_bot_embed(self.b_in)
            embed_prev_action = self._create_tf_bot_embed(self.b_prev_in)

            if self.transformer:
                self.attention_weights = {}
                tr_out, self_attention_bias, tr_in = self._create_transformer_encoder(self.a_in, self.c_in, self.b_prev_in, mask,
                                                                            self.attention_weights)
                # self.dial_embed, self.attention_weights = self._action_to_copy(tr_in, tr_out, self_attention_bias,
                #                                                               embed_prev_action,
                #                                                               embed_for_action_listen,
                #                                                               embed_for_no_action)
                self.dial_embed = self._create_embed(tr_out, layer_name_suffix="out")

            else:
                self.user_embed = self._create_tf_user_embed(self.a_in)
                self.slot_embed = self._create_embed(self.c_in, layer_name_suffix="slt")

                # get rnn output
                cell_output, final_state = self._create_tf_dial_embed(
                    self.user_embed,
                    self.slot_embed,
                    embed_prev_action,
                    mask,
                    embed_for_no_intent,
                    embed_for_no_action,
                    embed_for_action_listen,
                )
                # process rnn output
                if self.is_using_attention():
                    self.alignment_history = self._alignments_history_from(final_state)

                    self.all_time_masks = self._all_time_masks_from(final_state)

                self.dial_embed = self._embed_dialogue_from(cell_output)

            if isinstance(self.featurizer, MaxHistoryTrackerFeaturizer):
                self.dial_embed = self.dial_embed[:, -1:, :]

            self.sim_op, _, _, _ = self._tf_sim(self.dial_embed, self.bot_embed, mask)

            # if self.attention_weights.items():
            #     self.attention_weights = tf.concat([tf.expand_dims(t, 0)
            #                                         for name, t in self.attention_weights.items()
            #                                         if name.endswith('multihead_attention/dot_product_attention')], 0)

    # training helpers
    def _linearly_increasing_batch_size(self, epoch: int) -> int:
        """Linearly increase batch size with every epoch.

        The idea comes from https://arxiv.org/abs/1711.00489.
        """

        if not isinstance(self.batch_size, list):
            return int(self.batch_size)

        if self.epochs > 1:
            return int(
                self.batch_size[0]
                + epoch * (self.batch_size[1] - self.batch_size[0]) / (self.epochs - 1)
            )
        else:
            return int(self.batch_size[0])

    def _train_tf_dataset(self,
                          train_init_op,
                          val_init_op,
                          batch_size_in,
                          loss: 'tf.Tensor',
                          mask,
                          dialogue_len,
                          ) -> None:
        """Train tf graph"""

        self.session.run(tf.global_variables_initializer())

        if self.evaluate_on_num_examples:
            logger.info(
                "Accuracy is updated every {} epochs"
                "".format(self.evaluate_every_num_epochs)
            )
        pbar = tqdm(range(self.epochs), desc="Epochs", disable=is_logging_disabled())

        train_acc = 0
        last_loss = 0
        for ep in pbar:

            batch_size = self._linearly_increasing_batch_size(ep)

            self.session.run(train_init_op, feed_dict={batch_size_in: batch_size})

            ep_loss = 0
            batches_per_epoch = 0
            while True:
                try:
                    _, batch_loss = self.session.run((self._train_op, loss),
                                                     feed_dict={self._is_training: True,
                                                                self._dialogue_len: dialogue_len})

                except tf.errors.OutOfRangeError:
                    break

                batches_per_epoch += 1
                ep_loss += batch_loss

            ep_loss /= batches_per_epoch

            if self.evaluate_on_num_examples and val_init_op is not None:
                if (ep == 0 or
                        (ep + 1) % self.evaluate_every_num_epochs == 0 or
                        (ep + 1) == self.epochs):
                    train_acc = self._output_training_stat_dataset(val_init_op, mask, dialogue_len)
                    last_loss = ep_loss

                pbar.set_postfix({
                    "loss": "{:.3f}".format(ep_loss),
                    "acc": "{:.3f}".format(train_acc)
                })
            else:
                pbar.set_postfix({
                    "loss": "{:.3f}".format(ep_loss)
                })

        if self.evaluate_on_num_examples:
            logger.info("Finished training embedding classifier, "
                        "loss={:.3f}, train accuracy={:.3f}"
                        "".format(last_loss, train_acc))

    def _output_training_stat_dataset(self, val_init_op, mask, dialogue_len) -> np.ndarray:
        """Output training statistics"""

        self.session.run(val_init_op)

        sim_, mask_ = self.session.run([self.sim_op, mask],
                                       feed_dict={self._is_training: False,
                                                  self._dialogue_len: dialogue_len})
        sim_ = sim_.reshape((-1, sim_.shape[-1]))
        mask_ = mask_.reshape((-1,))

        train_acc = np.sum((np.max(sim_, -1) == sim_.diagonal()) * mask_) / np.sum(mask_)

        return train_acc

    def continue_training(
        self,
        training_trackers: List[DialogueStateTracker],
        domain: Domain,
        **kwargs: Any
    ) -> None:
        """Continue training an already trained policy."""

        batch_size = kwargs.get("batch_size", 5)
        epochs = kwargs.get("epochs", 50)

        for _ in range(epochs):
            training_data = self._training_data_for_continue_training(
                batch_size, training_trackers, domain
            )

            session_data = self._create_tf_session_data(
                domain, training_data.X, training_data.y
            )

            b = self._create_batch_b(session_data.Y, session_data.actions_for_Y)

            batch_loss_scales = self._scale_loss_by_count_actions(
                session_data.X,
                session_data.slots,
                session_data.previous_actions,
                session_data.actions_for_Y,
            )

            # fit to one extra example using updated trackers
            self.session.run(
                self._train_op,
                feed_dict={
                    self.a_in: session_data.X,
                    self.b_in: b,
                    self.c_in: session_data.slots,
                    self.b_prev_in: session_data.previous_actions,
                    self._dialogue_len: session_data.X.shape[1],
                    self._x_for_no_intent_in: session_data.x_for_no_intent,
                    self._y_for_no_action_in: session_data.y_for_no_action,
                    self._y_for_action_listen_in: session_data.y_for_action_listen,
                    self._is_training: True,
                    self._loss_scales: batch_loss_scales,
                },
            )

    def tf_feed_dict_for_prediction(self,
                                    tracker: DialogueStateTracker,
                                    domain: Domain) -> Dict:
        # noinspection PyPep8Naming
        data_X = self.featurizer.create_X([tracker], domain)
        session_data = self._create_tf_session_data(domain, data_X)
        # noinspection PyPep8Naming
        all_Y_d_x = np.stack([session_data.all_Y_d
                              for _ in range(session_data.X.shape[0])])

        return {self.a_in: session_data.X,
                self.b_in: all_Y_d_x,
                self.c_in: session_data.slots,
                self.b_prev_in: session_data.previous_actions,
                self._dialogue_len: session_data.X.shape[1]}

    def predict_action_probabilities(
        self, tracker: DialogueStateTracker, domain: Domain
    ) -> List[float]:
        """Predict the next action the bot should take.

        Return the list of probabilities for the next actions.
        """

        if self.session is None:
            logger.error(
                "There is no trained tf.session: "
                "component is either not trained or "
                "didn't receive enough training data"
            )
            return [0.0] * domain.num_actions

        # noinspection PyPep8Naming
        data_X = self.featurizer.create_X([tracker], domain)
        session_data = self._create_tf_session_data(domain, data_X)
        # noinspection PyPep8Naming
        all_Y_d_x = np.stack(
            [session_data.all_Y_d for _ in range(session_data.X.shape[0])]
        )
        # self.similarity_type = 'cosine'
        # mask = tf.sign(tf.reduce_max(self.a_in, -1) + 1)
        # self.sim_op, _, _ = self._tf_sim(self.dial_embed, self.bot_embed, mask)
        _sim = self.session.run(
            self.sim_op,
            feed_dict={
                self.a_in: session_data.X,
                self.b_in: all_Y_d_x,
                self.c_in: session_data.slots,
                self.b_prev_in: session_data.previous_actions,
                self._dialogue_len: session_data.X.shape[1],
            },
        )

        # TODO assume we used inner:
        self.similarity_type = "inner"

        result = _sim[0, -1, :]
        if self.similarity_type == "cosine":
            # clip negative values to zero
            result[result < 0] = 0
        elif self.similarity_type == "inner":
            # normalize result to [0, 1] with softmax but only over 3*num_neg+1 values
            low_ids = result.argsort()[::-1][4*self.num_neg+1:]
            result[low_ids] += -np.inf
            result = np.exp(result)
            result /= np.sum(result)

        return result.tolist()

    def _persist_tensor(self, name: Text, tensor: 'tf.Tensor') -> None:
        if tensor is not None:
            self.graph.clear_collection(name)
            self.graph.add_to_collection(name, tensor)

    def persist(self, path: Text) -> None:
        """Persists the policy to a storage."""

        if self.session is None:
            warnings.warn(
                "Method `persist(...)` was called "
                "without a trained model present. "
                "Nothing to persist then!"
            )
            return

        self.featurizer.persist(path)

        meta = {"priority": self.priority}

        meta_file = os.path.join(path, "embedding_policy.json")
        utils.dump_obj_as_json_to_file(meta_file, meta)

        file_name = "tensorflow_embedding.ckpt"
        checkpoint = os.path.join(path, file_name)
        rasa.utils.io.create_directory_for_file(checkpoint)

        with self.graph.as_default():
            self._persist_tensor("intent_placeholder", self.a_in)
            self._persist_tensor("action_placeholder", self.b_in)
            self._persist_tensor("slots_placeholder", self.c_in)
            self._persist_tensor("prev_act_placeholder", self.b_prev_in)
            self._persist_tensor("dialogue_len", self._dialogue_len)
            self._persist_tensor("x_for_no_intent", self._x_for_no_intent_in)
            self._persist_tensor("y_for_no_action", self._y_for_no_action_in)
            self._persist_tensor("y_for_action_listen", self._y_for_action_listen_in)

            self._persist_tensor("similarity_op", self.sim_op)

            self._persist_tensor("alignment_history", self.alignment_history)

            self._persist_tensor("user_embed", self.user_embed)
            self._persist_tensor("bot_embed", self.bot_embed)
            self._persist_tensor("slot_embed", self.slot_embed)
            self._persist_tensor("dial_embed", self.dial_embed)

            self._persist_tensor("rnn_embed", self.rnn_embed)
            self._persist_tensor("attn_embed", self.attn_embed)
            self._persist_tensor("copy_attn_debug", self.copy_attn_debug)

            self._persist_tensor("all_time_masks", self.all_time_masks)

            self._persist_tensor("attention_weights", self.attention_weights)

            saver = tf.train.Saver()
            saver.save(self.session, checkpoint)

        encoded_actions_file = os.path.join(
            path, file_name + ".encoded_all_actions.pkl"
        )
        with open(encoded_actions_file, "wb") as f:
            pickle.dump(self.encoded_all_actions, f)

        tf_config_file = os.path.join(path, file_name + ".tf_config.pkl")
        with open(tf_config_file, "wb") as f:
            pickle.dump(self._tf_config, f)

    @staticmethod
    def load_tensor(name: Text) -> Optional['tf.Tensor']:
        tensor_list = tf.get_collection(name)
        return tensor_list[0] if tensor_list else None

    @classmethod
    def load(cls, path: Text) -> "EmbeddingPolicy":
        """Loads a policy from the storage.

            **Needs to load its featurizer**"""

        if not os.path.exists(path):
            raise Exception(
                "Failed to load dialogue model. Path {} "
                "doesn't exist".format(os.path.abspath(path))
            )

        featurizer = TrackerFeaturizer.load(path)

        file_name = "tensorflow_embedding.ckpt"
        checkpoint = os.path.join(path, file_name)

        if not os.path.exists(checkpoint + ".meta"):
            return cls(featurizer=featurizer)

        meta_file = os.path.join(path, "embedding_policy.json")
        meta = json.loads(rasa.utils.io.read_file(meta_file))

        tf_config_file = os.path.join(path, "{}.tf_config.pkl".format(file_name))

        with open(tf_config_file, "rb") as f:
            _tf_config = pickle.load(f)

        graph = tf.Graph()
        with graph.as_default():
            sess = tf.Session(config=_tf_config)
            saver = tf.train.import_meta_graph(checkpoint + ".meta")

            saver.restore(sess, checkpoint)

            a_in = cls.load_tensor("intent_placeholder")
            b_in = cls.load_tensor("action_placeholder")
            c_in = cls.load_tensor("slots_placeholder")
            b_prev_in = cls.load_tensor("prev_act_placeholder")
            dialogue_len = cls.load_tensor("dialogue_len")
            x_for_no_intent = cls.load_tensor("x_for_no_intent")
            y_for_no_action = cls.load_tensor("y_for_no_action")
            y_for_action_listen = cls.load_tensor("y_for_action_listen")

            sim_op = cls.load_tensor("similarity_op")

            alignment_history = cls.load_tensor("alignment_history")

            user_embed = cls.load_tensor("user_embed")
            bot_embed = cls.load_tensor("bot_embed")
            slot_embed = cls.load_tensor("slot_embed")
            dial_embed = cls.load_tensor("dial_embed")

            rnn_embed = cls.load_tensor("rnn_embed")
            attn_embed = cls.load_tensor("attn_embed")
            copy_attn_debug = cls.load_tensor("copy_attn_debug")

            all_time_masks = cls.load_tensor("all_time_masks")

            attention_weights = cls.load_tensor("attention_weights")

        encoded_actions_file = os.path.join(
            path, "{}.encoded_all_actions.pkl".format(file_name)
        )

        with open(encoded_actions_file, "rb") as f:
            encoded_all_actions = pickle.load(f)

        return cls(
            featurizer=featurizer,
            priority=meta["priority"],
            encoded_all_actions=encoded_all_actions,
            graph=graph,
            session=sess,
            intent_placeholder=a_in,
            action_placeholder=b_in,
            slots_placeholder=c_in,
            prev_act_placeholder=b_prev_in,
            dialogue_len=dialogue_len,
            x_for_no_intent=x_for_no_intent,
            y_for_no_action=y_for_no_action,
            y_for_action_listen=y_for_action_listen,
            similarity_op=sim_op,
            alignment_history=alignment_history,
            user_embed=user_embed,
            bot_embed=bot_embed,
            slot_embed=slot_embed,
            dial_embed=dial_embed,
            rnn_embed=rnn_embed,
            attn_embed=attn_embed,
            copy_attn_debug=copy_attn_debug,
            all_time_masks=all_time_masks,
            attention_weights=attention_weights
        )<|MERGE_RESOLUTION|>--- conflicted
+++ resolved
@@ -1298,12 +1298,9 @@
         else:
             return [[None]]
 
-<<<<<<< HEAD
     def _regularization_loss(self):
         # type: () -> Union['tf.Tensor', int]
-=======
-    def _regularization_loss(self) -> Union[tf.Tensor, int]:
->>>>>>> 84afa6e6
+
         """Add regularization to the embed layer inside rnn cell."""
 
         if self.attn_after_rnn:
