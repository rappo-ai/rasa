import argparse
import logging
import os
from typing import List

from rasa.cli import SubParsersAction
import rasa.shared.data
import rasa.shared.utils.io
from rasa.cli.arguments import test as arguments
from rasa.shared.constants import (
    CONFIG_SCHEMA_FILE,
    DEFAULT_E2E_TESTS_PATH,
    DEFAULT_CONFIG_PATH,
    DEFAULT_MODELS_PATH,
    DEFAULT_DATA_PATH,
    DEFAULT_RESULTS_PATH,
)
import rasa.shared.utils.validation as validation_utils
import rasa.cli.utils

logger = logging.getLogger(__name__)


def add_subparser(
    subparsers: SubParsersAction, parents: List[argparse.ArgumentParser]
) -> None:
    """Add all test parsers.

    Args:
        subparsers: subparser we are going to attach to
        parents: Parent parsers, needed to ensure tree structure in argparse
    """
    test_parser = subparsers.add_parser(
        "test",
        parents=parents,
        conflict_handler="resolve",
        formatter_class=argparse.ArgumentDefaultsHelpFormatter,
        help="Tests Rasa models using your test NLU data and stories.",
    )

    arguments.set_test_arguments(test_parser)

    test_subparsers = test_parser.add_subparsers()
    test_core_parser = test_subparsers.add_parser(
        "core",
        parents=parents,
        conflict_handler="resolve",
        formatter_class=argparse.ArgumentDefaultsHelpFormatter,
        help="Tests Rasa Core models using your test stories.",
    )
    arguments.set_test_core_arguments(test_core_parser)

    test_nlu_parser = test_subparsers.add_parser(
        "nlu",
        parents=parents,
        formatter_class=argparse.ArgumentDefaultsHelpFormatter,
        help="Tests Rasa NLU models using your test NLU data.",
    )
    arguments.set_test_nlu_arguments(test_nlu_parser)

    test_core_parser.set_defaults(func=run_core_test)
    test_nlu_parser.set_defaults(func=run_nlu_test)
    test_parser.set_defaults(func=test, stories=DEFAULT_E2E_TESTS_PATH)


def run_core_test(args: argparse.Namespace) -> None:
    """Run core tests."""
    from rasa.test import test_core_models_in_directory, test_core, test_core_models

<<<<<<< HEAD
    stories = cli_utils.get_validated_path(args.stories, "stories", DEFAULT_DATA_PATH)
    if args.e2e:
        stories = rasa.shared.data.get_test_directory(stories)
    else:
        stories = rasa.shared.data.get_core_directory(stories)
=======
    stories = rasa.cli.utils.get_validated_path(
        args.stories, "stories", DEFAULT_DATA_PATH
    )
    stories = rasa.shared.data.get_test_directory(stories)
>>>>>>> b4675073
    output = args.out or DEFAULT_RESULTS_PATH
    args.errors = not args.no_errors

    rasa.shared.utils.io.create_directory(output)

    if isinstance(args.model, list) and len(args.model) == 1:
        args.model = args.model[0]

    if isinstance(args.model, str):
        model_path = rasa.cli.utils.get_validated_path(
            args.model, "model", DEFAULT_MODELS_PATH
        )

        if args.evaluate_model_directory:
            test_core_models_in_directory(args.model, stories, output)
        else:
            test_core(
                model=model_path,
                stories=stories,
                output=output,
                additional_arguments=vars(args),
            )

    else:
        test_core_models(args.model, stories, output)


def run_nlu_test(args: argparse.Namespace) -> None:
    """Run NLU tests."""
    from rasa.test import compare_nlu_models, perform_nlu_cross_validation, test_nlu

    nlu_data = rasa.cli.utils.get_validated_path(args.nlu, "nlu", DEFAULT_DATA_PATH)
    nlu_data = rasa.shared.data.get_nlu_directory(nlu_data)
    output = args.out or DEFAULT_RESULTS_PATH
    args.errors = not args.no_errors

    rasa.shared.utils.io.create_directory(output)

    if args.config is not None and len(args.config) == 1:
        args.config = os.path.abspath(args.config[0])
        if os.path.isdir(args.config):
            args.config = rasa.shared.utils.io.list_files(args.config)

    if isinstance(args.config, list):
        logger.info(
            "Multiple configuration files specified, running nlu comparison mode."
        )

        config_files = []
        for file in args.config:
            try:
                validation_utils.validate_yaml_schema(
                    rasa.shared.utils.io.read_file(file),
                    CONFIG_SCHEMA_FILE,
                    show_validation_errors=False,
                )
                config_files.append(file)
            except validation_utils.InvalidYamlFileError:
                logger.debug(
                    f"Ignoring file '{file}' as it is not a valid config file."
                )
                continue

        compare_nlu_models(
            configs=config_files,
            nlu=nlu_data,
            output=output,
            runs=args.runs,
            exclusion_percentages=args.percentages,
        )
    elif args.cross_validation:
        logger.info("Test model using cross validation.")
        config = rasa.cli.utils.get_validated_path(
            args.config, "config", DEFAULT_CONFIG_PATH
        )
        perform_nlu_cross_validation(config, nlu_data, output, vars(args))
    else:
        model_path = rasa.cli.utils.get_validated_path(
            args.model, "model", DEFAULT_MODELS_PATH
        )

        test_nlu(model_path, nlu_data, output, vars(args))


def test(args: argparse.Namespace):
    """Run end-to-end tests."""
    setattr(args, "e2e", True)
    run_core_test(args)
    run_nlu_test(args)<|MERGE_RESOLUTION|>--- conflicted
+++ resolved
@@ -67,18 +67,14 @@
     """Run core tests."""
     from rasa.test import test_core_models_in_directory, test_core, test_core_models
 
-<<<<<<< HEAD
-    stories = cli_utils.get_validated_path(args.stories, "stories", DEFAULT_DATA_PATH)
+    stories = rasa.cli.utils.get_validated_path(
+        args.stories, "stories", DEFAULT_DATA_PATH
+    )
     if args.e2e:
         stories = rasa.shared.data.get_test_directory(stories)
     else:
         stories = rasa.shared.data.get_core_directory(stories)
-=======
-    stories = rasa.cli.utils.get_validated_path(
-        args.stories, "stories", DEFAULT_DATA_PATH
-    )
-    stories = rasa.shared.data.get_test_directory(stories)
->>>>>>> b4675073
+    
     output = args.out or DEFAULT_RESULTS_PATH
     args.errors = not args.no_errors
 
