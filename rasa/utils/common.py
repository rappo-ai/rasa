--- conflicted
+++ resolved
@@ -97,13 +97,7 @@
 
 
 def update_tensorflow_log_level() -> None:
-<<<<<<< HEAD
-    """Set the log level of Tensorflow to the log level specified in the environment
-    variable 'LOG_LEVEL_LIBRARIES'."""
-
-=======
     """Sets Tensorflow log level based on env variable 'LOG_LEVEL_LIBRARIES'."""
->>>>>>> 4e618780
     # Disables libvinfer, tensorRT, cuda, AVX2 and FMA warnings (CPU support).
     # This variable needs to be set before the
     # first import since some warnings are raised on the first import.
