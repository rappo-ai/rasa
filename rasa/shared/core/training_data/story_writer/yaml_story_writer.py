from collections import OrderedDict
from pathlib import Path
from typing import Any, Dict, List, Text, Union, Optional

from ruamel import yaml
from ruamel.yaml.comments import CommentedMap
from ruamel.yaml.scalarstring import DoubleQuotedScalarString, LiteralScalarString

import rasa.shared.utils.io
import rasa.shared.core.constants
from rasa.shared.constants import LATEST_TRAINING_DATA_FORMAT_VERSION
import rasa.shared.core.events
from rasa.shared.core.events import (
    UserUttered,
    ActionExecuted,
    SlotSet,
    ActiveLoop,
    Event,
)

from rasa.shared.core.training_data.story_reader.yaml_story_reader import (
    KEY_STORIES,
    KEY_STORY_NAME,
    KEY_USER_INTENT,
    KEY_ENTITIES,
    KEY_ACTION,
    KEY_STEPS,
    KEY_CHECKPOINT,
    KEY_SLOT_NAME,
    KEY_CHECKPOINT_SLOTS,
    KEY_OR,
    KEY_USER_MESSAGE,
    KEY_ACTIVE_LOOP,
    KEY_BOT_END_TO_END_MESSAGE,
    KEY_RULES,
    KEY_RULE_FOR_CONVERSATION_START,
    KEY_WAIT_FOR_USER_INPUT_AFTER_RULE,
    KEY_RULE_CONDITION,
    KEY_RULE_NAME,
)

from rasa.shared.core.training_data.story_writer.story_writer import StoryWriter
from rasa.shared.core.training_data.structures import (
    StoryStep,
    Checkpoint,
    STORY_START,
    RuleStep,
)


class YAMLStoryWriter(StoryWriter):
    """Writes Core training data into a file in a YAML format. """

    def dumps(
        self,
        story_steps: List[StoryStep],
        is_appendable: bool = False,
        is_test_story: bool = False,
    ) -> Text:
        """Turns Story steps into an YAML string.

        Args:
            story_steps: Original story steps to be converted to the YAML.
            is_appendable: Specify if result should not contain
                           high level keys/definitions and can be appended to
                           the existing story file.
            is_test_story: Identifies if the stories should be exported in test stories
                           format.
        Returns:
            String with story steps in the YAML format.
        """
        stream = yaml.StringIO()
        self.dump(stream, story_steps, is_appendable, is_test_story)
        return stream.getvalue()

    def dump(
        self,
        target: Union[Text, Path, yaml.StringIO],
        story_steps: List[StoryStep],
        is_appendable: bool = False,
        is_test_story: bool = False,
    ) -> None:
        """Writes Story steps into a target file/stream.

        Args:
            target: name of the target file/stream to write the YAML to.
            story_steps: Original story steps to be converted to the YAML.
            is_appendable: Specify if result should not contain
                           high level keys/definitions and can be appended to
                           the existing story file.
            is_test_story: Identifies if the stories should be exported in test stories
                           format.
        """
        result = self.stories_to_yaml(story_steps, is_test_story)
        if is_appendable and KEY_STORIES in result:
            result = result[KEY_STORIES]

        rasa.shared.utils.io.write_yaml(result, target, True)

    def stories_to_yaml(
        self, story_steps: List[StoryStep], is_test_story: bool = False
    ) -> Dict[Text, Any]:
        """Converts a sequence of story steps into yaml format.

        Args:
            story_steps: Original story steps to be converted to the YAML.
            is_test_story: `True` if the story is an end-to-end conversation test story.
        """
        from rasa.shared.utils.validation import KEY_TRAINING_DATA_FORMAT_VERSION

        self._is_test_story = is_test_story

        stories = []
        rules = []
        for story_step in story_steps:
            if isinstance(story_step, RuleStep):
                rules.append(self.process_rule_step(story_step))
            else:
                stories.append(self.process_story_step(story_step))

        result = OrderedDict()
        result[KEY_TRAINING_DATA_FORMAT_VERSION] = DoubleQuotedScalarString(
            LATEST_TRAINING_DATA_FORMAT_VERSION
        )

        if stories:
            result[KEY_STORIES] = stories
        if rules:
            result[KEY_RULES] = rules

        return result

    def process_story_step(self, story_step: StoryStep) -> OrderedDict:
        """Converts a single story step into an ordered dict.

        Args:
            story_step: A single story step to be converted to the dict.

        Returns:
            Dict with a story step.
        """
        result = OrderedDict()
        result[KEY_STORY_NAME] = story_step.block_name
        steps = self.process_checkpoints(story_step.start_checkpoints)

        for event in story_step.events:
            if not self._filter_event(event):
                continue
            processed = self.process_event(event)
            if processed:
                steps.append(processed)

        steps.extend(self.process_checkpoints(story_step.end_checkpoints))

        result[KEY_STEPS] = steps

        return result

    def process_event(self, event: Event) -> Optional[OrderedDict]:
        if isinstance(event, list):
            return self.process_or_utterances(event)
        if isinstance(event, UserUttered):
            return self.process_user_utterance(event, self._is_test_story)
        if isinstance(event, ActionExecuted):
            return self.process_action(event)
        if isinstance(event, SlotSet):
            return self.process_slot(event)
        if isinstance(event, ActiveLoop):
            return self.process_active_loop(event)
        return None

    @staticmethod
    def stories_contain_loops(stories: List[StoryStep]) -> bool:
        """Checks if the stories contain at least one active loop.

        Args:
            stories: Stories steps.

        Returns:
            `True` if the `stories` contain at least one active loop.
            `False` otherwise.
        """
        return any(
            [
                [event for event in story_step.events if isinstance(event, ActiveLoop)]
                for story_step in stories
            ]
        )

    @staticmethod
    def process_user_utterance(
        user_utterance: UserUttered, is_test_story: bool = False
    ) -> OrderedDict:
        """Converts a single user utterance into an ordered dict.

        Args:
            user_utterance: Original user utterance object.
            is_test_story: Identifies if the user utterance should be added
                           to the final YAML or not.

        Returns:
            Dict with a user utterance.
        """
        result = CommentedMap()
        if user_utterance.intent_name and not user_utterance.use_text_for_featurization:
            result[KEY_USER_INTENT] = user_utterance.intent_name

        if hasattr(user_utterance, "inline_comment"):
            result.yaml_add_eol_comment(
                user_utterance.inline_comment(), KEY_USER_INTENT
            )

        if user_utterance.text and (
<<<<<<< HEAD
            user_utterance.use_text_for_featurization
            or user_utterance.use_text_for_featurization is None
        ):
            result[KEY_USER_MESSAGE] = user_utterance.as_story_string()
=======
            # We only print the utterance text if it was an end-to-end prediction
            user_utterance.use_text_for_featurization
            # or if we want to print a conversation test story.
            or is_test_story
        ):
            result[KEY_USER_MESSAGE] = LiteralScalarString(
                rasa.shared.core.events.format_message(
                    user_utterance.text,
                    user_utterance.intent_name,
                    user_utterance.entities,
                )
            )
>>>>>>> 395f768d

        if len(user_utterance.entities) and not is_test_story:
            entities = []
            for entity in user_utterance.entities:
                if entity["value"]:
                    entities.append(OrderedDict([(entity["entity"], entity["value"])]))
                else:
                    entities.append(entity["entity"])
            result[KEY_ENTITIES] = entities

        return result

    @staticmethod
    def process_action(action: ActionExecuted) -> Optional[OrderedDict]:
        """Converts a single action into an ordered dict.

        Args:
            action: Original action object.

        Returns:
            Dict with an action.
        """
        if action.action_name == rasa.shared.core.constants.RULE_SNIPPET_ACTION_NAME:
            return None

        result = CommentedMap()
        if action.action_name:
            result[KEY_ACTION] = action.action_name
        elif action.action_text:
            result[KEY_BOT_END_TO_END_MESSAGE] = action.action_text

        if hasattr(action, "inline_comment"):
            if KEY_ACTION in result:
                result.yaml_add_eol_comment(action.inline_comment(), KEY_ACTION)
            elif KEY_BOT_END_TO_END_MESSAGE in result:
                result.yaml_add_eol_comment(
                    action.inline_comment(), KEY_BOT_END_TO_END_MESSAGE
                )

        return result

    @staticmethod
    def process_slot(event: SlotSet):
        """Converts a single `SlotSet` event into an ordered dict.

        Args:
            event: Original `SlotSet` event.

        Returns:
            Dict with an `SlotSet` event.
        """
        return OrderedDict([(KEY_SLOT_NAME, [{event.key: event.value}])])

    @staticmethod
    def process_checkpoints(checkpoints: List[Checkpoint]) -> List[OrderedDict]:
        """Converts checkpoints event into an ordered dict.

        Args:
            checkpoints: List of original checkpoint.

        Returns:
            List of converted checkpoints.
        """
        result = []
        for checkpoint in checkpoints:
            if checkpoint.name == STORY_START:
                continue
            next_checkpoint = OrderedDict([(KEY_CHECKPOINT, checkpoint.name)])
            if checkpoint.conditions:
                next_checkpoint[KEY_CHECKPOINT_SLOTS] = [
                    {key: value} for key, value in checkpoint.conditions.items()
                ]
            result.append(next_checkpoint)
        return result

    def process_or_utterances(self, utterances: List[UserUttered]) -> OrderedDict:
        """Converts user utterance containing the `OR` statement.

        Args:
            utterances: User utterances belonging to the same `OR` statement.

        Returns:
            Dict with converted user utterances.
        """
        return OrderedDict(
            [
                (
                    KEY_OR,
                    [
                        self.process_user_utterance(utterance, self._is_test_story)
                        for utterance in utterances
                    ],
                )
            ]
        )

    @staticmethod
    def process_active_loop(event: ActiveLoop) -> OrderedDict:
        """Converts ActiveLoop event into an ordered dict.

        Args:
            event: ActiveLoop event.

        Returns:
            Converted event.
        """
        return OrderedDict([(KEY_ACTIVE_LOOP, event.name)])

    def process_rule_step(self, rule_step: RuleStep) -> OrderedDict:
        """Converts a RuleStep into an ordered dict.

        Args:
            rule_step: RuleStep object.

        Returns:
            Converted rule step.
        """
        result = OrderedDict()
        result[KEY_RULE_NAME] = rule_step.block_name

        condition_steps = []
        condition_events = rule_step.get_rules_condition()
        for event in condition_events:
            processed = self.process_event(event)
            if processed:
                condition_steps.append(processed)
        if condition_steps:
            result[KEY_RULE_CONDITION] = condition_steps

        normal_events = rule_step.get_rules_events()
        if normal_events and not (
            isinstance(normal_events[0], ActionExecuted)
            and normal_events[0].action_name
            == rasa.shared.core.constants.RULE_SNIPPET_ACTION_NAME
        ):
            result[KEY_RULE_FOR_CONVERSATION_START] = True

        normal_steps = []
        for event in normal_events:
            processed = self.process_event(event)
            if processed:
                normal_steps.append(processed)
        if normal_steps:
            result[KEY_STEPS] = normal_steps

        if len(normal_events) > 1 and (
            isinstance(normal_events[len(normal_events) - 1], ActionExecuted)
            and normal_events[len(normal_events) - 1].action_name
            == rasa.shared.core.constants.RULE_SNIPPET_ACTION_NAME
        ):
            result[KEY_WAIT_FOR_USER_INPUT_AFTER_RULE] = False

        return result<|MERGE_RESOLUTION|>--- conflicted
+++ resolved
@@ -211,12 +211,6 @@
             )
 
         if user_utterance.text and (
-<<<<<<< HEAD
-            user_utterance.use_text_for_featurization
-            or user_utterance.use_text_for_featurization is None
-        ):
-            result[KEY_USER_MESSAGE] = user_utterance.as_story_string()
-=======
             # We only print the utterance text if it was an end-to-end prediction
             user_utterance.use_text_for_featurization
             # or if we want to print a conversation test story.
@@ -229,7 +223,6 @@
                     user_utterance.entities,
                 )
             )
->>>>>>> 395f768d
 
         if len(user_utterance.entities) and not is_test_story:
             entities = []
