module.exports = {
  someSidebar: [
    {
      type: 'category',
      label: 'Building Assistants',
      collapsed: false,
      items: [
<<<<<<< HEAD
        'index',
        'prototype-an-assistant',
        'installation',
        'cheatsheet',
        'migrate-from',
      ],
    },
    {
      type: 'category',
      label: 'Best Practices',
      collapsed: false,
      items: [
        'conversation-driven-development',
        'generating-nlu-data',
        'writing-stories',
      ],
    },
    {
      type: 'category',
      label: 'Conversation Patterns',
      collapsed: false,
      items: [
        'chitchat-faqs',
        'business-logic',
        'fallback-handoff',
        'unexpected-input',
        'contextual-conversations',
      ],
    },
    {
      type: 'category',
      label: 'Preparing For Production',
      collapsed: false,
      items: [
        'tuning-your-model',
        'testing-your-assistant',
        'setting-up-ci-cd',
        'how-to-deploy',
        'messaging-and-voice-channels',
      ],
    },
    {
      type: 'category',
      label: 'Reference',
      collapsed: false,
      items: [
        'glossary',
      ],
    },
    {
      type: 'category',
      label: 'NLU',
      collapsed: false,
      items: [
        'training-data-format',
=======
>>>>>>> 41cdbf56
        {
          type: 'category',
          label: 'Getting Started',
          collapsed: true,
          items: [
            'index',
            'prototype-an-assistant',
            'installation',
            // 'cheatsheet',
            'migrate-from',
          ],
        },
        {
          type: 'category',
          label: 'Best Practices',
          collapsed: true,
          items: [
            'cdd',
            'generating-nlu-data',
            'writing-stories',
          ],
        },
        {
          type: 'category',
          label: 'Conversation Patterns',
          collapsed: true,
          items: [
            'chitchat-faqs',
            'business-logic',
            'fallback-handoff',
            'unexpected-input',
            'contextual-conversations',
          ],
        },
        {
          type: 'category',
          label: 'Preparing For Production',
          collapsed: true,
          items: [
            'messaging-and-voice-channels',
            'tuning-your-model',
            'testing-your-assistant',
            'setting-up-ci-cd',
            'how-to-deploy',
          ],
        },
        {
          type: 'category',
          label: 'Reference',
          collapsed: true,
          items: [
            'glossary',
          ],
        },
      ]
    },
    {
      type: 'category',
      label: 'Concepts',
      collapsed: false,
      items: [
        {
          type: 'category',
          label: 'Training Data',
          items: [
            'training-data-format',
            'stories',
            'rules',
          ],
        },
        'domain',
        {
          type: 'category',
          label: 'Config',
          items: [
            'model-configuration',
            {
              type: 'category',
              label: 'Pipeline Components',
              items: [
                'components/language-models',
                'components/tokenizers',
                'components/featurizers',
                'components/intent-classifiers',
                'components/entity-extractors',
                'components/selectors',
                'components/custom-nlu-components',
              ],
            },
            'policies',
            'training-data-importers',
          ],
        },
        {
          type: 'category',
          label: 'Actions',
          items: [
            // 'actions',
            'responses',
            {
              type: 'category',
              label: 'Custom Actions',
              items: [
                'custom-actions',
                'knowledge-bases',
                {
                  type: 'category',
                  label: 'Rasa SDK',
                  collapsed: true,
                  items: [
                    'running-action-server',
                    'tracker-dispatcher',
                    // 'events',
                    // 'rasa-sdk-changelog'
                  ],
                },
              ],
            },
            'retrieval-actions',
            'forms',
            'reminders-and-external-events',
            'default-actions',
          ],
        },
        {
          type: 'category',
          label: 'Channel Connectors',
          items: [
            'connectors/your-own-website',
            'connectors/facebook-messenger',
            'connectors/slack',
            'connectors/telegram',
            'connectors/twilio',
            'connectors/hangouts',
            'connectors/microsoft-bot-framework',
            'connectors/cisco-webex-teams',
            'connectors/rocketchat',
            'connectors/mattermost',
          ],
        },
        {
          type: 'category',
          label: 'Architecture', // name still confusing with architecture page elsewhere
          items: [
            'tracker-stores',
            'event-brokers',
            'model-storage',
            'lock-stores',
            'nlg',
          ],
        },
      ]
    },
    {
      type: 'category',
      label: 'APIs',
      collapsed: true,
      items: [
        'command-line-interface',
        {
          type: 'category',
          label: 'HTTP API',
          collapsed: true,
          items: [
            'http-api',
            'http-api-spec',
          ],
        },
        'jupyter-notebooks',
      ],
    },
    {
      type: 'category',
      label: 'Change Log',
      collapsed: true,
      items: [
        'changelog',
        'migration-guide',
      ],
    },
  ],
};<|MERGE_RESOLUTION|>--- conflicted
+++ resolved
@@ -5,64 +5,6 @@
       label: 'Building Assistants',
       collapsed: false,
       items: [
-<<<<<<< HEAD
-        'index',
-        'prototype-an-assistant',
-        'installation',
-        'cheatsheet',
-        'migrate-from',
-      ],
-    },
-    {
-      type: 'category',
-      label: 'Best Practices',
-      collapsed: false,
-      items: [
-        'conversation-driven-development',
-        'generating-nlu-data',
-        'writing-stories',
-      ],
-    },
-    {
-      type: 'category',
-      label: 'Conversation Patterns',
-      collapsed: false,
-      items: [
-        'chitchat-faqs',
-        'business-logic',
-        'fallback-handoff',
-        'unexpected-input',
-        'contextual-conversations',
-      ],
-    },
-    {
-      type: 'category',
-      label: 'Preparing For Production',
-      collapsed: false,
-      items: [
-        'tuning-your-model',
-        'testing-your-assistant',
-        'setting-up-ci-cd',
-        'how-to-deploy',
-        'messaging-and-voice-channels',
-      ],
-    },
-    {
-      type: 'category',
-      label: 'Reference',
-      collapsed: false,
-      items: [
-        'glossary',
-      ],
-    },
-    {
-      type: 'category',
-      label: 'NLU',
-      collapsed: false,
-      items: [
-        'training-data-format',
-=======
->>>>>>> 41cdbf56
         {
           type: 'category',
           label: 'Getting Started',
@@ -80,7 +22,7 @@
           label: 'Best Practices',
           collapsed: true,
           items: [
-            'cdd',
+            'conversation-driven-development',
             'generating-nlu-data',
             'writing-stories',
           ],
