--- conflicted
+++ resolved
@@ -85,10 +85,7 @@
 
     SUPPORTS_ONLINE_TRAINING = True
 
-<<<<<<< HEAD
-=======
     # please make sure to update the docs when changing a default parameter
->>>>>>> 8d57ba80
     defaults = {
         # ## Architecture of the used neural network
         # Hidden layer sizes for layers before the dialogue and label embedding layers.
@@ -99,22 +96,14 @@
         TRANSFORMER_SIZE: 128,
         # Number of transformer layers
         NUM_TRANSFORMER_LAYERS: 1,
-<<<<<<< HEAD
-        # number of attention heads in transformer
+        # Number of attention heads in transformer
         NUM_HEADS: 4,
-        # if true use key relative embeddings in attention
-=======
         # If 'True' use key relative embeddings in attention
->>>>>>> 8d57ba80
         KEY_RELATIVE_ATTENTION: False,
         # If 'True' use key relative embeddings in attention
         VALUE_RELATIVE_ATTENTION: False,
         # Max position for relative embeddings
         MAX_RELATIVE_POSITION: None,
-        # Max sequence length
-        MAX_SEQUENCE_LENGTH: 256,
-        # Number of attention heads in transformer
-        NUM_HEADS: 4,
         # ## Training parameters
         # Initial and final batch sizes:
         # Batch size will be linearly increased for each epoch.
@@ -163,15 +152,8 @@
         DROP_RATE_LABEL: 0.0,
         # Dropout rate for attention.
         DROP_RATE_ATTENTION: 0,
-<<<<<<< HEAD
-        # sparsity of the weights in dense layers
+        # Sparsity of the weights in dense layers
         WEIGHT_SPARSITY: 0.8,
-        # visualization of accuracy
-        # how often calculate validation accuracy
-        EVAL_NUM_EPOCHS: 20,  # small values may hurt performance
-        # how many examples to use for hold out validation set
-        EVAL_NUM_EXAMPLES: 0,  # large values may hurt performance
-=======
         # ## Evaluation parameters
         # How often calculate validation accuracy.
         # Small values may hurt performance, e.g. model accuracy.
@@ -179,7 +161,6 @@
         # How many examples to use for hold out validation set
         # Large values may hurt performance, e.g. model accuracy.
         EVAL_NUM_EXAMPLES: 0,
->>>>>>> 8d57ba80
     }
 
     @staticmethod
