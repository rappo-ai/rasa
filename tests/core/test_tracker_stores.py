import logging
import tempfile
from contextlib import contextmanager

import pytest
import sqlalchemy
import uuid

from _pytest.capture import CaptureFixture
from _pytest.logging import LogCaptureFixture
from _pytest.monkeypatch import MonkeyPatch
from moto import mock_dynamodb2
from sqlalchemy.dialects.postgresql.base import PGDialect
from sqlalchemy.dialects.sqlite.base import SQLiteDialect
from sqlalchemy.dialects.oracle.base import OracleDialect
from sqlalchemy.engine.url import URL
from typing import Tuple, Text, Type, Dict, List, Union, Optional, ContextManager
from unittest.mock import Mock

import rasa.core.tracker_store
from rasa.core.actions.action import (
    ACTION_LISTEN_NAME,
    ACTION_SESSION_START_NAME,
)
from rasa.core.channels.channel import UserMessage
from rasa.core.constants import POSTGRESQL_SCHEMA
from rasa.core.domain import Domain
from rasa.core.events import (
    SlotSet,
    ActionExecuted,
    Restarted,
    UserUttered,
    SessionStarted,
    BotUttered,
    Event,
)
from rasa.core.tracker_store import (
    TrackerStore,
    InMemoryTrackerStore,
    RedisTrackerStore,
    SQLTrackerStore,
    DynamoTrackerStore,
    FailSafeTrackerStore,
)
from rasa.core.trackers import DialogueStateTracker
from rasa.utils.endpoints import EndpointConfig, read_endpoint_config
from tests.core.conftest import DEFAULT_ENDPOINTS_FILE, MockedMongoTrackerStore

domain = Domain.load("data/test_domains/default.yml")


def get_or_create_tracker_store(store: TrackerStore) -> None:
    slot_key = "location"
    slot_val = "Easter Island"

    tracker = store.get_or_create_tracker(UserMessage.DEFAULT_SENDER_ID)
    ev = SlotSet(slot_key, slot_val)
    tracker.update(ev)
    assert tracker.get_slot(slot_key) == slot_val

    store.save(tracker)

    again = store.get_or_create_tracker(UserMessage.DEFAULT_SENDER_ID)
    assert again.get_slot(slot_key) == slot_val


def test_get_or_create():
    get_or_create_tracker_store(InMemoryTrackerStore(domain))


# noinspection PyPep8Naming
@mock_dynamodb2
def test_dynamo_get_or_create():
    get_or_create_tracker_store(DynamoTrackerStore(domain))


@mock_dynamodb2
def test_dynamo_tracker_floats():
    conversation_id = uuid.uuid4().hex

    tracker_store = DynamoTrackerStore(domain)
    tracker = tracker_store.get_or_create_tracker(
        conversation_id, append_action_listen=False
    )

    # save `slot` event with known `float`-type timestamp
    timestamp = 13423.23434623
    tracker.update(SlotSet("key", "val", timestamp=timestamp))
    tracker_store.save(tracker)

    # retrieve tracker and the event timestamp is retrieved as a `float`
    tracker = tracker_store.get_or_create_tracker(conversation_id)
    retrieved_timestamp = tracker.events[0].timestamp
    assert isinstance(retrieved_timestamp, float)
    assert retrieved_timestamp == timestamp


def test_restart_after_retrieval_from_tracker_store(default_domain: Domain):
    store = InMemoryTrackerStore(default_domain)
    tr = store.get_or_create_tracker("myuser")
    synth = [ActionExecuted("action_listen") for _ in range(4)]

    for e in synth:
        tr.update(e)

    tr.update(Restarted())
    latest_restart = tr.idx_after_latest_restart()

    store.save(tr)
    tr2 = store.retrieve("myuser")
    latest_restart_after_loading = tr2.idx_after_latest_restart()
    assert latest_restart == latest_restart_after_loading


def test_tracker_store_remembers_max_history(default_domain: Domain):
    store = InMemoryTrackerStore(default_domain)
    tr = store.get_or_create_tracker("myuser", max_event_history=42)
    tr.update(Restarted())

    store.save(tr)
    tr2 = store.retrieve("myuser")
    assert tr._max_event_history == tr2._max_event_history == 42


def test_tracker_store_endpoint_config_loading():
    cfg = read_endpoint_config(DEFAULT_ENDPOINTS_FILE, "tracker_store")

    assert cfg == EndpointConfig.from_dict(
        {
            "type": "redis",
            "url": "localhost",
            "port": 6379,
            "db": 0,
            "password": "password",
            "timeout": 30000,
        }
    )


def test_create_tracker_store_from_endpoint_config(default_domain: Domain):
    store = read_endpoint_config(DEFAULT_ENDPOINTS_FILE, "tracker_store")
    tracker_store = RedisTrackerStore(
        domain=default_domain,
        host="localhost",
        port=6379,
        db=0,
        password="password",
        record_exp=3000,
    )

    assert isinstance(tracker_store, type(TrackerStore.create(store, default_domain)))


def test_exception_tracker_store_from_endpoint_config(
    default_domain: Domain, monkeypatch: MonkeyPatch
):
    """Check if tracker store properly handles exceptions.

    If we can not create a tracker store by instantiating the
    expected type (e.g. due to an exception) we should fallback to
    the default `InMemoryTrackerStore`."""

    store = read_endpoint_config(DEFAULT_ENDPOINTS_FILE, "tracker_store")
    mock = Mock(side_effect=Exception("test exception"))
    monkeypatch.setattr(rasa.core.tracker_store, "RedisTrackerStore", mock)

    with pytest.raises(Exception) as e:
        TrackerStore.create(store, default_domain)

    assert "test exception" in str(e.value)


class URLExampleTrackerStore(RedisTrackerStore):
    def __init__(self, domain, url, port, db, password, record_exp, event_broker=None):
        super().__init__(
            domain,
            event_broker=event_broker,
            host=url,
            port=port,
            db=db,
            password=password,
            record_exp=record_exp,
        )


class HostExampleTrackerStore(RedisTrackerStore):
    pass


def test_tracker_store_deprecated_url_argument_from_string(default_domain: Domain):
    endpoints_path = "data/test_endpoints/custom_tracker_endpoints.yml"
    store_config = read_endpoint_config(endpoints_path, "tracker_store")
    store_config.type = "tests.core.test_tracker_stores.URLExampleTrackerStore"

    with pytest.warns(DeprecationWarning):
        tracker_store = TrackerStore.create(store_config, default_domain)

    assert isinstance(tracker_store, URLExampleTrackerStore)


def test_tracker_store_with_host_argument_from_string(default_domain: Domain):
    endpoints_path = "data/test_endpoints/custom_tracker_endpoints.yml"
    store_config = read_endpoint_config(endpoints_path, "tracker_store")
    store_config.type = "tests.core.test_tracker_stores.HostExampleTrackerStore"

    with pytest.warns(None) as record:
        tracker_store = TrackerStore.create(store_config, default_domain)

    assert len(record) == 0

    assert isinstance(tracker_store, HostExampleTrackerStore)


def test_tracker_store_from_invalid_module(default_domain: Domain):
    endpoints_path = "data/test_endpoints/custom_tracker_endpoints.yml"
    store_config = read_endpoint_config(endpoints_path, "tracker_store")
    store_config.type = "a.module.which.cannot.be.found"

    with pytest.warns(UserWarning):
        tracker_store = TrackerStore.create(store_config, default_domain)

    assert isinstance(tracker_store, InMemoryTrackerStore)


def test_tracker_store_from_invalid_string(default_domain: Domain):
    endpoints_path = "data/test_endpoints/custom_tracker_endpoints.yml"
    store_config = read_endpoint_config(endpoints_path, "tracker_store")
    store_config.type = "any string"

    with pytest.warns(UserWarning):
        tracker_store = TrackerStore.create(store_config, default_domain)

    assert isinstance(tracker_store, InMemoryTrackerStore)


def _tracker_store_and_tracker_with_slot_set() -> Tuple[
    InMemoryTrackerStore, DialogueStateTracker
]:
    # returns an InMemoryTrackerStore containing a tracker with a slot set

    slot_key = "cuisine"
    slot_val = "French"

    store = InMemoryTrackerStore(domain)
    tracker = store.get_or_create_tracker(UserMessage.DEFAULT_SENDER_ID)
    ev = SlotSet(slot_key, slot_val)
    tracker.update(ev)

    return store, tracker


def test_tracker_serialisation():
    store, tracker = _tracker_store_and_tracker_with_slot_set()
    serialised = store.serialise_tracker(tracker)

    assert tracker == store.deserialise_tracker(
        UserMessage.DEFAULT_SENDER_ID, serialised
    )


def test_deprecated_pickle_deserialisation(caplog: LogCaptureFixture):
    def pickle_serialise_tracker(_tracker):
        # mocked version of TrackerStore.serialise_tracker() that uses
        # the deprecated pickle serialisation
        import pickle

        dialogue = _tracker.as_dialogue()

        return pickle.dumps(dialogue)

    store, tracker = _tracker_store_and_tracker_with_slot_set()

    serialised = pickle_serialise_tracker(tracker)

    # deprecation warning should be emitted

    caplog.clear()  # avoid counting debug messages
    with caplog.at_level(logging.WARNING):
        assert tracker == store.deserialise_tracker(
            UserMessage.DEFAULT_SENDER_ID, serialised
        )
    assert len(caplog.records) == 1
    assert "Deserialisation of pickled trackers will be deprecated" in caplog.text


@pytest.mark.parametrize(
    "full_url",
    [
        "postgresql://localhost",
        "postgresql://localhost:5432",
        "postgresql://user:secret@localhost",
        "sqlite:///",
    ],
)
def test_get_db_url_with_fully_specified_url(full_url: Text):
    assert SQLTrackerStore.get_db_url(host=full_url) == full_url


def test_get_db_url_with_port_in_host():
    host = "localhost:1234"
    dialect = "postgresql"
    db = "mydb"

    expected = f"{dialect}://{host}/{db}"

    assert (
        str(SQLTrackerStore.get_db_url(dialect=dialect, host=host, db=db)) == expected
    )


def test_db_get_url_with_sqlite():
    expected = "sqlite:///rasa.db"
    assert str(SQLTrackerStore.get_db_url(dialect="sqlite", db="rasa.db")) == expected


def test_get_db_url_with_correct_host():
    expected = "postgresql://localhost:5005/mydb"

    assert (
        str(
            SQLTrackerStore.get_db_url(
                dialect="postgresql", host="localhost", port=5005, db="mydb"
            )
        )
        == expected
    )


def test_get_db_url_with_query():
    expected = "postgresql://localhost:5005/mydb?driver=my-driver"

    assert (
        str(
            SQLTrackerStore.get_db_url(
                dialect="postgresql",
                host="localhost",
                port=5005,
                db="mydb",
                query={"driver": "my-driver"},
            )
        )
        == expected
    )


<<<<<<< HEAD
def test_sql_tracker_store_logs_do_not_show_password(caplog: LogCaptureFixture):
    dialect = "postgresql"
    host = "localhost"
    port = 9901
    db = "some-database"
    username = "db-user"
    password = "some-password"

    with caplog.at_level(logging.DEBUG):
        _ = SQLTrackerStore(None, dialect, host, port, db, username, password)

    # the URL in the logs does not contain the password
    assert password not in caplog.text

    # instead the password is displayed as '***'
    assert f"postgresql://{username}:***@{host}:{port}/{db}" in caplog.text


def test_db_url_with_query_from_endpoint_config():
=======
def test_db_url_with_query_from_endpoint_config(tmp_path):
>>>>>>> ac6ddf44
    endpoint_config = """
    tracker_store:
      dialect: postgresql
      url: localhost
      port: 5123
      username: user
      password: pw
      login_db: login-db
      query:
        driver: my-driver
        another: query
    """
    f = tmp_path / "tmp_config_file.yml"
    f.write_text(endpoint_config)
    store_config = read_endpoint_config(str(f), "tracker_store")

    url = SQLTrackerStore.get_db_url(**store_config.kwargs)

    import itertools

    # order of query dictionary in yaml is random, test against both permutations
    connection_url = "postgresql://user:pw@:5123/login-db?"
    assert any(
        str(url) == connection_url + "&".join(permutation)
        for permutation in (
            itertools.permutations(("another=query", "driver=my-driver"))
        )
    )


def test_fail_safe_tracker_store_if_no_errors():
    mocked_tracker_store = Mock()

    tracker_store = FailSafeTrackerStore(mocked_tracker_store, None)

    # test save
    mocked_tracker_store.save = Mock()
    tracker_store.save(None)
    mocked_tracker_store.save.assert_called_once()

    # test retrieve
    expected = [1]
    mocked_tracker_store.retrieve = Mock(return_value=expected)
    sender_id = "10"
    assert tracker_store.retrieve(sender_id) == expected
    mocked_tracker_store.retrieve.assert_called_once_with(sender_id)

    # test keys
    expected = ["sender 1", "sender 2"]
    mocked_tracker_store.keys = Mock(return_value=expected)
    assert tracker_store.keys() == expected
    mocked_tracker_store.keys.assert_called_once()


def test_fail_safe_tracker_store_with_save_error():
    mocked_tracker_store = Mock()
    mocked_tracker_store.save = Mock(side_effect=Exception())

    fallback_tracker_store = Mock()
    fallback_tracker_store.save = Mock()

    on_error_callback = Mock()

    tracker_store = FailSafeTrackerStore(
        mocked_tracker_store, on_error_callback, fallback_tracker_store
    )
    tracker_store.save(None)

    fallback_tracker_store.save.assert_called_once()
    on_error_callback.assert_called_once()


def test_fail_safe_tracker_store_with_keys_error():
    mocked_tracker_store = Mock()
    mocked_tracker_store.keys = Mock(side_effect=Exception())

    on_error_callback = Mock()

    tracker_store = FailSafeTrackerStore(mocked_tracker_store, on_error_callback)
    assert tracker_store.keys() == []
    on_error_callback.assert_called_once()


def test_fail_safe_tracker_store_with_retrieve_error():
    mocked_tracker_store = Mock()
    mocked_tracker_store.retrieve = Mock(side_effect=Exception())

    fallback_tracker_store = Mock()
    on_error_callback = Mock()

    tracker_store = FailSafeTrackerStore(
        mocked_tracker_store, on_error_callback, fallback_tracker_store
    )

    assert tracker_store.retrieve("sender_id") is None
    on_error_callback.assert_called_once()


def test_set_fail_safe_tracker_store_domain(default_domain: Domain):
    tracker_store = InMemoryTrackerStore(domain)
    fallback_tracker_store = InMemoryTrackerStore(None)
    failsafe_store = FailSafeTrackerStore(tracker_store, None, fallback_tracker_store)

    failsafe_store.domain = default_domain
    assert failsafe_store.domain is default_domain
    assert tracker_store.domain is failsafe_store.domain
    assert fallback_tracker_store.domain is failsafe_store.domain


def create_tracker_with_partially_saved_events(
    tracker_store: TrackerStore,
) -> Tuple[List[Event], DialogueStateTracker]:
    # creates a tracker with two events and saved it to the tracker store
    # following that, it adds three more events that are not saved to the tracker store
    sender_id = uuid.uuid4().hex

    # create tracker with two events and save it
    events = [UserUttered("hello"), BotUttered("what")]
    tracker = DialogueStateTracker.from_events(sender_id, events)
    tracker_store.save(tracker)

    # add more events to the tracker, do not yet save it
    events = [ActionExecuted(ACTION_LISTEN_NAME), UserUttered("123"), BotUttered("yes")]
    for event in events:
        tracker.update(event)

    return events, tracker


def _saved_tracker_with_multiple_session_starts(
    tracker_store: TrackerStore, sender_id: Text
) -> DialogueStateTracker:
    tracker = DialogueStateTracker.from_events(
        sender_id,
        [
            ActionExecuted(ACTION_SESSION_START_NAME),
            SessionStarted(),
            UserUttered("hi"),
            ActionExecuted(ACTION_SESSION_START_NAME),
            SessionStarted(),
        ],
    )

    tracker_store.save(tracker)
    return tracker_store.retrieve(sender_id)


def test_mongo_additional_events(default_domain: Domain):
    tracker_store = MockedMongoTrackerStore(default_domain)
    events, tracker = create_tracker_with_partially_saved_events(tracker_store)

    # make sure only new events are returned
    # noinspection PyProtectedMember
    assert list(tracker_store._additional_events(tracker)) == events


def test_mongo_additional_events_with_session_start(default_domain: Domain):
    sender = "test_mongo_additional_events_with_session_start"
    tracker_store = MockedMongoTrackerStore(default_domain)
    tracker = _saved_tracker_with_multiple_session_starts(tracker_store, sender)

    tracker.update(UserUttered("hi2"))

    # noinspection PyProtectedMember
    additional_events = list(tracker_store._additional_events(tracker))

    assert len(additional_events) == 1
    assert isinstance(additional_events[0], UserUttered)


# we cannot parametrise over this and the previous test due to the different ways of
# calling _additional_events()
def test_sql_additional_events(default_domain: Domain):
    tracker_store = SQLTrackerStore(default_domain)
    additional_events, tracker = create_tracker_with_partially_saved_events(
        tracker_store
    )

    # make sure only new events are returned
    with tracker_store.session_scope() as session:
        # noinspection PyProtectedMember
        assert (
            list(tracker_store._additional_events(session, tracker))
            == additional_events
        )


def test_sql_additional_events_with_session_start(default_domain: Domain):
    sender = "test_sql_additional_events_with_session_start"
    tracker_store = SQLTrackerStore(default_domain)
    tracker = _saved_tracker_with_multiple_session_starts(tracker_store, sender)

    tracker.update(UserUttered("hi2"), default_domain)

    # make sure only new events are returned
    with tracker_store.session_scope() as session:
        # noinspection PyProtectedMember
        additional_events = list(tracker_store._additional_events(session, tracker))
        assert len(additional_events) == 1
        assert isinstance(additional_events[0], UserUttered)


@pytest.mark.parametrize(
    "tracker_store_type,tracker_store_kwargs",
    [(MockedMongoTrackerStore, {}), (SQLTrackerStore, {"host": "sqlite:///"})],
)
def test_tracker_store_retrieve_with_session_started_events(
    tracker_store_type: Type[TrackerStore],
    tracker_store_kwargs: Dict,
    default_domain: Domain,
):
    tracker_store = tracker_store_type(default_domain, **tracker_store_kwargs)
    events = [
        UserUttered("Hola", {"name": "greet"}),
        BotUttered("Hi"),
        SessionStarted(),
        UserUttered("Ciao", {"name": "greet"}),
    ]
    sender_id = "test_sql_tracker_store_with_session_events"
    tracker = DialogueStateTracker.from_events(sender_id, events)
    tracker_store.save(tracker)

    # Save other tracker to ensure that we don't run into problems with other senders
    other_tracker = DialogueStateTracker.from_events("other-sender", [SessionStarted()])
    tracker_store.save(other_tracker)

    # Retrieve tracker with events since latest SessionStarted
    tracker = tracker_store.retrieve(sender_id)

    assert len(tracker.events) == 2
    assert all((event == tracker.events[i] for i, event in enumerate(events[2:])))


@pytest.mark.parametrize(
    "tracker_store_type,tracker_store_kwargs",
    [(MockedMongoTrackerStore, {}), (SQLTrackerStore, {"host": "sqlite:///"})],
)
def test_tracker_store_retrieve_without_session_started_events(
    tracker_store_type: Type[TrackerStore],
    tracker_store_kwargs: Dict,
    default_domain: Domain,
):
    tracker_store = tracker_store_type(default_domain, **tracker_store_kwargs)

    # Create tracker with a SessionStarted event
    events = [
        UserUttered("Hola", {"name": "greet"}),
        BotUttered("Hi"),
        UserUttered("Ciao", {"name": "greet"}),
        BotUttered("Hi2"),
    ]

    sender_id = "test_sql_tracker_store_retrieve_without_session_started_events"
    tracker = DialogueStateTracker.from_events(sender_id, events)
    tracker_store.save(tracker)

    # Save other tracker to ensure that we don't run into problems with other senders
    other_tracker = DialogueStateTracker.from_events("other-sender", [SessionStarted()])
    tracker_store.save(other_tracker)

    tracker = tracker_store.retrieve(sender_id)

    assert len(tracker.events) == 4
    assert all(event == tracker.events[i] for i, event in enumerate(events))


def test_session_scope_error(
    monkeypatch: MonkeyPatch, capsys: CaptureFixture, default_domain: Domain
):
    tracker_store = SQLTrackerStore(default_domain)
    tracker_store.sessionmaker = Mock()

    requested_schema = uuid.uuid4().hex

    # `ensure_schema_exists()` raises `ValueError`
    mocked_ensure_schema_exists = Mock(side_effect=ValueError(requested_schema))
    monkeypatch.setattr(
        rasa.core.tracker_store, "ensure_schema_exists", mocked_ensure_schema_exists,
    )

    # `SystemExit` is triggered by failing `ensure_schema_exists()`
    with pytest.raises(SystemExit):
        with tracker_store.session_scope() as _:
            pass

    # error message is printed
    assert (
        f"Requested PostgreSQL schema '{requested_schema}' was not found in the "
        f"database." in capsys.readouterr()[0]
    )


@pytest.mark.parametrize(
    "url,is_postgres_url",
    [
        (f"{PGDialect.name}://admin:pw@localhost:5432/rasa", True),
        (f"{SQLiteDialect.name}:///", False),
        (URL(PGDialect.name), True),
        (URL(SQLiteDialect.name), False),
    ],
)
def test_is_postgres_url(url: Union[Text, URL], is_postgres_url: bool):
    assert rasa.core.tracker_store.is_postgresql_url(url) == is_postgres_url


def set_or_delete_postgresql_schema_env_var(
    monkeypatch: MonkeyPatch, value: Optional[Text]
) -> None:
    """Set `POSTGRESQL_SCHEMA` environment variable using `MonkeyPatch`.

    Args:
        monkeypatch: Instance of `MonkeyPatch` to use for patching.
        value: Value of the `POSTGRESQL_SCHEMA` environment variable to set.
    """
    if value is None:
        monkeypatch.delenv(POSTGRESQL_SCHEMA, raising=False)
    else:
        monkeypatch.setenv(POSTGRESQL_SCHEMA, value)


@pytest.mark.parametrize(
    "url,schema_env,kwargs",
    [
        # postgres without schema
        (
            f"{PGDialect.name}://admin:pw@localhost:5432/rasa",
            None,
            {
                "pool_size": rasa.core.tracker_store.POSTGRESQL_DEFAULT_POOL_SIZE,
                "max_overflow": rasa.core.tracker_store.POSTGRESQL_DEFAULT_MAX_OVERFLOW,
            },
        ),
        # postgres with schema
        (
            f"{PGDialect.name}://admin:pw@localhost:5432/rasa",
            "schema1",
            {
                "connect_args": {"options": "-csearch_path=schema1"},
                "pool_size": rasa.core.tracker_store.POSTGRESQL_DEFAULT_POOL_SIZE,
                "max_overflow": rasa.core.tracker_store.POSTGRESQL_DEFAULT_MAX_OVERFLOW,
            },
        ),
        # oracle without schema
        (f"{OracleDialect.name}://admin:pw@localhost:5432/rasa", None, {}),
        # oracle with schema
        (f"{OracleDialect.name}://admin:pw@localhost:5432/rasa", "schema1", {}),
        # sqlite
        (f"{SQLiteDialect.name}:///", None, {}),
    ],
)
def test_create_engine_kwargs(
    monkeypatch: MonkeyPatch,
    url: Union[Text, URL],
    schema_env: Optional[Text],
    kwargs: Dict[Text, Dict[Text, Union[Text, int]]],
):
    set_or_delete_postgresql_schema_env_var(monkeypatch, schema_env)

    assert rasa.core.tracker_store.create_engine_kwargs(url) == kwargs


@contextmanager
def does_not_raise():
    """Contextmanager to be used when an expression is not expected to raise an
    exception.

    This contextmanager can be used in parametrized tests, where some input objects
    are expected to raise and others are not.

    Example:

        @pytest.mark.parametrize(
            "a,b,raises_context",
            [
                # 5/6 is a legal divison
                (5, 6, does_not_raise()),
                # 5/0 raises a `ZeroDivisionError`
                (5, 0, pytest.raises(ZeroDivisionError)),
            ],
        )
        def test_divide(
            a: int, b: int, raises_context: ContextManager,
        ):
            with raises_context:
                _ = a / b

    """
    yield


@pytest.mark.parametrize(
    "is_postgres,schema_env,schema_exists,raises_context",
    [
        (True, "schema1", True, does_not_raise()),
        (True, "schema1", False, pytest.raises(ValueError)),
        (False, "schema1", False, does_not_raise()),
        (True, None, False, does_not_raise()),
        (False, None, False, does_not_raise()),
    ],
)
def test_ensure_schema_exists(
    monkeypatch: MonkeyPatch,
    is_postgres: bool,
    schema_env: Optional[Text],
    schema_exists: bool,
    raises_context: ContextManager,
):
    set_or_delete_postgresql_schema_env_var(monkeypatch, schema_env)
    monkeypatch.setattr(
        rasa.core.tracker_store, "is_postgresql_url", lambda _: is_postgres
    )
    monkeypatch.setattr(sqlalchemy, "exists", Mock())

    # mock the `session.query().scalar()` query which returns whether the schema
    # exists in the db
    scalar = Mock(return_value=schema_exists)
    query = Mock(scalar=scalar)
    session = Mock()
    session.query = Mock(return_value=query)

    with raises_context:
        rasa.core.tracker_store.ensure_schema_exists(session)


def test_current_state_without_events(default_domain: Domain):
    tracker_store = MockedMongoTrackerStore(default_domain)

    # insert some events
    events = [
        UserUttered("Hola", {"name": "greet"}),
        BotUttered("Hi"),
        UserUttered("Ciao", {"name": "greet"}),
        BotUttered("Hi2"),
    ]

    sender_id = "test_mongo_tracker_store_current_state_without_events"
    tracker = DialogueStateTracker.from_events(sender_id, events)

    # get current state without events
    # noinspection PyProtectedMember
    state = tracker_store._current_tracker_state_without_events(tracker)

    # `events` key should not be in there
    assert state and "events" not in state<|MERGE_RESOLUTION|>--- conflicted
+++ resolved
@@ -1,6 +1,7 @@
 import logging
 import tempfile
 from contextlib import contextmanager
+from pathlib import Path
 
 import pytest
 import sqlalchemy
@@ -343,7 +344,6 @@
     )
 
 
-<<<<<<< HEAD
 def test_sql_tracker_store_logs_do_not_show_password(caplog: LogCaptureFixture):
     dialect = "postgresql"
     host = "localhost"
@@ -362,10 +362,7 @@
     assert f"postgresql://{username}:***@{host}:{port}/{db}" in caplog.text
 
 
-def test_db_url_with_query_from_endpoint_config():
-=======
-def test_db_url_with_query_from_endpoint_config(tmp_path):
->>>>>>> ac6ddf44
+def test_db_url_with_query_from_endpoint_config(tmp_path: Path):
     endpoint_config = """
     tracker_store:
       dialect: postgresql
