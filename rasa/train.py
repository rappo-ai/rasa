--- conflicted
+++ resolved
@@ -68,28 +68,12 @@
         Path of the trained model archive.
     """
     skill_imports = SkillSelector.load(config, training_files)
-
-    story_directory, nlu_data_directory = data.get_core_nlu_directories(
-        training_files, skill_imports
-    )
-
     try:
         domain = Domain.load(domain, skill_imports)
         domain.check_missing_templates()
     except InvalidDomain as e:
-        print_warning(
-            "Core training is skipped because no domain was found. "
-            "Please specify a valid domain using '--domain' argument or check if provided domain file does exists"
-        )
-        return _train_nlu_with_validated_data(
-            config=config,
-            nlu_data_directory=nlu_data_directory,
-            output=output_path,
-            fixed_model_name=fixed_model_name,
-        )
-
-<<<<<<< HEAD
-=======
+        domain=None
+    
     story_directory, nlu_data_directory = data.get_core_nlu_directories(
         training_files, skill_imports
     )
@@ -98,6 +82,9 @@
         train_path = stack.enter_context(TempDirectoryPath(tempfile.mkdtemp()))
         nlu_data = stack.enter_context(TempDirectoryPath(nlu_data_directory))
         story = stack.enter_context(TempDirectoryPath(story_directory))
+
+        if domain is None:
+           return handle_domain_if_not_exists(config,nlu_data_directory,output_path,fixed_model_name)
 
         return await _train_async_internal(
             domain,
@@ -110,6 +97,22 @@
             fixed_model_name,
             kwargs,
         )
+    
+    if domain is None:
+       return handle_domain_if_not_exists(config,nlu_data_directory,output_path,fixed_model_name)
+
+
+def handle_domain_if_not_exists(config,nlu_data_directory,output_path,fixed_model_name):
+    print_warning(
+    "Core training is skipped because no domain was found. "
+    "Please specify a valid domain using '--domain' argument or check if provided domain file does exists"
+    )
+    return _train_nlu_with_validated_data(
+        config=config,
+        nlu_data_directory=nlu_data_directory,
+        output=output_path,
+        fixed_model_name=fixed_model_name,
+    )
 
 
 async def _train_async_internal(
@@ -139,7 +142,6 @@
     Returns:
         Path of the trained model archive.
     """
->>>>>>> 8775862e
     new_fingerprint = model.model_fingerprint(
         config, domain, nlu_data_directory, story_directory
     )
